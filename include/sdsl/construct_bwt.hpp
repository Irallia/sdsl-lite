/* sdsl - succinct data structures library
    Copyright (C) 2010 Simon Gog

    This program is free software: you can redistribute it and/or modify
    it under the terms of the GNU General Public License as published by
    the Free Software Foundation, either version 3 of the License, or
    (at your option) any later version.

    This program is distributed in the hope that it will be useful,
    but WITHOUT ANY WARRANTY; without even the implied warranty of
    MERCHANTABILITY or FITNESS FOR A PARTICULAR PURPOSE.  See the
    GNU General Public License for more details.

    You should have received a copy of the GNU General Public License
    along with this program.  If not, see http://www.gnu.org/licenses/ .
*/
/*! \file construct_bwt.hpp
    \brief construct_bwt.hpp contains a space and time efficient construction method for the Burrows and Wheeler Transform (BWT).
    \author Simon Gog
*/
#ifndef INCLUDED_SDSL_CONSTRUCT_BWT
#define INCLUDED_SDSL_CONSTRUCT_BWT

#include "typedefs.hpp"
#include "int_vector.hpp"
#include "sfstream.hpp"
#include "util.hpp"
#include "config.hpp" // for cache_config

#include <iostream>
#include <stdexcept>
#include <list>

namespace sdsl
{

//! Constructs the Burrows and Wheeler Transform (BWT) from text over byte- or integer-alphabet and suffix array.
/*!	The algorithm constructs the BWT and stores it to disk.
 *  \tparam t_width Width of the text. 0==integer alphabet, 8=byte alphabet.
 *  \param config	Reference to cache configuration
 *  \par Space complexity
 *		\f$ n \log \sigma \f$ bits
 *  \pre Text and Suffix array exist in the cache. Keys:
 *         * constants::KEY_TEXT for t_width=8 or constants::KEY_TEXT_INT for t_width=0
 *         * constants::KEY_SA
 *  \post BWT exist in the cache. Key
 *         * constants::KEY_BWT for t_width=8 or constants::KEY_BWT_INT for t_width=0
 */
template<uint8_t t_width>
void construct_bwt(cache_config& config)
{
    typedef int_vector<>::size_type size_type;
    typedef int_vector<t_width> text_type;
    typedef int_vector<t_width> bwt_type;
    const char* KEY_TEXT = key_text_trait<t_width>::KEY_TEXT;
    const char* KEY_BWT = key_bwt_trait<t_width>::KEY_BWT;

    //  (1) Load text from disk
    write_R_output("bwt", "load text", "begin", 1, 0);
    text_type text;
    util::load_from_cache(text, KEY_TEXT, config);
    size_type n = text.size();
    uint8_t bwt_width = text.width();
    write_R_output("bwt", "load text", "end", 1, 0);

    //  (2) Prepare to stream SA from disc and BWT to disc
    write_R_output("bwt", "prepare io", "begin", 1, 0);
    size_type buffer_size = 1000000; // buffer_size is a multiple of 8!
    int_vector_file_buffer<> sa_buf(util::cache_file_name(constants::KEY_SA, config));
    sa_buf.reset(buffer_size);

    bwt_type bwt_buf(buffer_size, 0, bwt_width);

    std::string bwt_file = util::cache_file_name(KEY_BWT, config);
    osfstream bwt_out_buf(bwt_file, std::ios::binary | std::ios::app | std::ios::out);   // open buffer for bwt
    size_type bit_size = n*bwt_width;
    bwt_out_buf.write((char*) &(bit_size), sizeof(bit_size));	// write size of vector
    if (t_width != 8) {
        bwt_out_buf.write((char*) &(bwt_width),sizeof(bwt_width));  // write int_width of vector
    }
    write_R_output("bwt", "prepare io", "end", 1, 0);

    //  (3) Construct BWT sequentially by streaming SA and random access to text
    write_R_output("bwt", "construct BWT", "begin", 1, 0);
    size_type wb = 0;  // bytes written into bwt int_vector
    size_type to_add[2] = {(size_type)-1,n-1};
    for (size_type i=0, r_sum=0, r=0; r_sum < n;) {
        for (; i < r_sum+r; ++i) {
            bwt_buf[i-r_sum] = text[ sa_buf[i-r_sum]+to_add[sa_buf[i-r_sum]==0] ];
        }
        if (r > 0) {
            size_type cur_wb = (r*bwt_buf.width()+7)/8;
            bwt_out_buf.write((const char*)bwt_buf.data(), cur_wb);
            wb += cur_wb;
        }
        r_sum += r;
        r = sa_buf.load_next_block();
    }
    if (wb%8) {
        bwt_out_buf.write("\0\0\0\0\0\0\0\0", 8-wb%8);
    }
    bwt_out_buf.close();
    util::register_cache_file(KEY_BWT, config);
    write_R_output("bwt", "construct BWT", "end", 1, 0);
}

<<<<<<< HEAD
=======
template <class T_charsize, class T_nsize, class int_vector_type >
void _construct_bwt_from_text(std::string text_filename, uint64_t sigma, int_vector_type& bwt, uint64_t rekursion);

//! Constructs the Burrows and Wheeler Transform (BWT) from text over byte-alphabet.
/*! The algorithm constructs the BWT and stores it to disk.
 *  \param config	Reference to cache configuration
 *  \par Space complexity
 *		\f Usually less than $1.5n \f$ bytes
 *  \pre Text exist in the cache. Keys:
 *         * constants::KEY_TEXT
 *  \post BWT exist in the cache. Key
 *         * constants::KEY_BWT
 */
/*
void construct_bwt_from_text(cache_config& config)
{
	std::string text_filename = util::cache_file_name(constants::KEY_TEXT, config);
	std::string bwt_filename = util::cache_file_name(constants::KEY_BWT, config);
	size_t sigma = 256;
	int_vector<8> bwt;
	// if(text.size() < (1ULL<<32))
	// {
		// _construct_bwt_from_text<uint8_t, uint32_t, int_vector<8> >(text, sigma, bwt);
	// }
	// else
	{
		_construct_bwt_from_text<uint8_t, uint64_t, int_vector<8> >(text_filename, sigma, bwt, 0);
	}
	util::store_to_cache(bwt, constants::KEY_BWT, config);
}

template <class T_charsize, class T_nsize, class int_vector_type >
void _construct_bwt_from_text(std::string text_filename, uint64_t sigma, int_vector_type &bwt, uint64_t rekursion)
{
	int_vector_type text;
	util::load_from_file(text, text_filename);
	uint64_t n = text.size();
	uint64_t buffersize = 1024*1024/8;
	uint8_t int_width = bits::hi(n-1)+1;
	#if DEBUGLEVEL > 0
	std::cout << std::string(rekursion, '\t') << "recursion level=" << rekursion << " n=" << n << " text.int_width=" << (uint64_t)text.get_int_width() << " sigma=" << sigma << std::endl;
	uint64_t ts_begin = get_current_timestamp();
	uint64_t lasttime = ts_begin;
	#endif

	#if DEBUGLEVEL > 2
	std::cout << std::string(rekursion, '\t') << "Schritt 1 - Scan Text from right to left and count LMS, S and L characters" << std::endl;
	#endif

	// define variable
	size_t first_lms_pos=0;
	size_t number_of_lms_strings = 0;
	int_vector<> bkt_lms(sigma, 0, int_width);
	int_vector<> C(sigma, 0, int_width);
	size_t bkt_s_last = 0, bkt_s_sum=0, bkt_s_bound_char=0, bound_s=0;
	int_vector<> bkt_s(sigma, 0, int_width);
	size_t bkt_l_sum = 0, bkt_l_bound_char=0, bound_l=0;
	size_t parts = 0;
	if(rekursion == 0)
	{
		parts = 10;
		std::cerr << "parts=" << parts << "." << std::endl;
	}

	int_vector<> bkt_l(sigma, 0, int_width);
	bkt_s[text[n-1]] = 1;
	C[text[n-1]] = C[text[n-1]]+1;
	for(size_t i=n-2, was_s_typ = 1; i+1>0; --i)
	{
		C[text[i]] = C[text[i]]+1;
		if(text[i]>text[i+1])
		{
			if(was_s_typ)
			{
				bkt_lms[text[i+1]] = bkt_lms[text[i+1]] + 1;
				++number_of_lms_strings;
				first_lms_pos = i+1;
				was_s_typ = 0;
			}
		}
		else if(text[i]<text[i+1])
		{
			was_s_typ = 1;
		}

		if(was_s_typ)
		{
			bkt_s[text[i]] = bkt_s[text[i]]+1;
		}
		else
		{
			bkt_l[text[i]] = bkt_l[text[i]]+1;
		}
	}
	for(size_t i=1; i<C.size(); ++i)
	{
		C[i] = C[i]+C[i-1];
	}
	print_needed_time(1, lasttime, rekursion);

	#if DEBUGLEVEL > 2
	std::cout << std::string(rekursion, '\t') << "Schritt 2 - Scan Text from right to left and detect LMS-Positions. Sort and write them to disk" << std::endl;
	#endif
	cached_external_array<T_nsize> right("right_"+util::to_string(rekursion), buffersize, false, true);
	size_t right_pointer=0;
	cached_external_array<T_nsize> left("left_"+util::to_string(rekursion), buffersize, false, true);
	size_t left_pointer=0;
	{
		for(size_t i=0, tmp2=0, tmp=0; i<sigma; ++i)
		{
			tmp += bkt_lms[i];
			bkt_lms[i] = tmp2;
			tmp2 = tmp;
		}
		if(rekursion==0)
		{
			cached_external_array<T_nsize> lms_positions("lms_positions_"+util::to_string(rekursion), buffersize, true, true);
			size_t lms_positions_pointer=0;
			for(size_t i=n-2, was_s_typ = 1; i+1>0; --i)
			{
				if(text[i]>text[i+1])
				{
					if(was_s_typ)
					{
						lms_positions.write(lms_positions_pointer++, bkt_lms[text[i+1]]);
						lms_positions.write(lms_positions_pointer++, i+1);
						bkt_lms[text[i+1]] = bkt_lms[text[i+1]] + 1;
						was_s_typ = 0;
					}
				}
				else if(text[i]<text[i+1])
				{
					was_s_typ = 1;
				}
			}
			util::clear(text);
			{
				// Order lms_positions according to first character
				int_vector<> lms_strings(number_of_lms_strings, 0, int_width);
				for(size_t i=0; i<lms_positions_pointer; )
				{
					size_t idx = lms_positions.read(i++);
					size_t val = lms_positions.read(i++);
					lms_strings[idx] = val;
				}
				// Store it to file
				for(left_pointer=0; left_pointer<number_of_lms_strings; ++left_pointer)
				{
					left.write(left_pointer, lms_strings[number_of_lms_strings-left_pointer-1]);
				}
			}
			util::load_from_file(text, text_filename);
		}
		else
		{
			int_vector<> lms_strings(number_of_lms_strings, 0, int_width);
			for(size_t i=n-2, was_s_typ = 1; i+1>0; --i)
			{
				if(text[i]>text[i+1])
				{
					if(was_s_typ)
					{
						lms_strings[bkt_lms[text[i+1]]] = i+1;
						bkt_lms[text[i+1]] = bkt_lms[text[i+1]] + 1;
						was_s_typ = 0;
					}
				}
				else if(text[i]<text[i+1])
				{
					was_s_typ = 1;
				}
			}
			for(left_pointer=0; left_pointer<number_of_lms_strings; ++left_pointer)
			{
				left.write(left_pointer, lms_strings[number_of_lms_strings-left_pointer-1]);
			}
		}
	}
	left_pointer--;
	print_needed_time(2, lasttime, rekursion);

	#if DEBUGLEVEL > 2
	std::cout << std::string(rekursion, '\t') << "Schritt 3 - Scan virtual array from left to right" << std::endl;
	#endif
	print_R_line(util::to_string(rekursion), "blue");
	{
		// prepare bkt_lms and backup it into bkt_lms
		for(size_t i=0, tmp=0; i<sigma; ++i)
		{
			tmp = bkt_l[i];
			bkt_l[i] = bkt_l_sum;
			bkt_l_sum += tmp;
			bkt_lms[i] = bkt_l[i];
		}
		bound_l = bkt_l_sum;

		// determine splitting parameteres
		bkt_l_bound_char = sigma;
		for(size_t i=0; i<sigma; ++i)
		{
			if(bkt_l[i] > bkt_l_sum/2)
			{
				bkt_l_bound_char = i;
				bkt_l_sum = bkt_l[i];
				break;
			}
		}

		if(parts > 1)
		{
			size_t partsize = bound_l/parts+1;

			int_vector<> array(partsize, 0, int_width);
			vector< cached_external_array<T_nsize> > cached_array(parts-1);
			vector<uint64_t> cached_array_pointer(cached_array.size());
			for(size_t i=1; i<parts; ++i)
			{
				cached_array[i-1].init("rightbuffer_"+ util::to_string(i-1) +"_"+util::to_string(rekursion), buffersize, true, true);
				cached_array_pointer[i-1] = 0;
			}

			for(size_t c=0, pos=0, offset=0; c<sigma; ++c)
			{
				// begin with array
				for( ; pos<bkt_l[c]; ++pos)
				{
					// Load lazy values
					if(pos-offset >= partsize)
					{
						offset += partsize;
						for(size_t i=0, cur_part=pos/partsize-1; i<cached_array_pointer[cur_part]/2; ++i)
						{
							size_t src = cached_array[cur_part].read(2*i);
							size_t val = cached_array[cur_part].read(2*i+1);
							array[src-offset] = val;
						}
						cached_array[pos/partsize-1].reset();
					}

					size_t idx = array[pos-offset];
					if(idx == 0)
					{
						right.write(right_pointer++, idx);
					}
					else
					{
						size_t symbol = text[idx-1];
						if(symbol >= c)
						{
							size_t val = idx-1;
							size_t src = bkt_l[symbol];
							bkt_l[symbol] = bkt_l[symbol] + 1;
							if( (src-offset)/partsize == 0)
							{
								array[src-offset] = val;
							}
							else
							{
								size_t part = src/partsize-1;
								cached_array[part].write(cached_array_pointer[part]++, src);
								cached_array[part].write(cached_array_pointer[part]++, val);
							}
						}
						else
						{
							right.write(right_pointer++, idx);
						}
					}
				}
				// continue with stack
				while(left_pointer < number_of_lms_strings and text[left.read(left_pointer)] == c)
				{
					size_t idx = left.read(left_pointer--);
					if(idx == 0)
					{
						idx = n;
					}
					--idx;
					size_t symbol = text[idx];

					size_t val = idx;
					size_t src = bkt_l[symbol];
					bkt_l[symbol] = bkt_l[symbol] + 1;
					if( (src-offset)/partsize == 0)
					{
						array[src-offset] = val;
					}
					else
					{
						size_t part = src/partsize-1;
						cached_array[part].write(cached_array_pointer[part]++, src);
						cached_array[part].write(cached_array_pointer[part]++, val);
					}
				}
			}
		}
		else
		{
			int_vector<> array(bkt_l_sum, 0, int_width);
			cached_external_array<T_nsize> external_storage("rightbuffer_"+util::to_string(rekursion), buffersize, true, true);
			for(size_t c=0, pos=0, offset=0, written=0; c<sigma; ++c)
			{
				// Load lazy values
				if(c == bkt_l_bound_char)
				{
					offset = bkt_l_sum;
					for(size_t i=0; i<written; ++i)
					{
						size_t idx = external_storage.read(2*i);
						size_t val = external_storage.read(2*i+1);
						array[idx-offset] = val;
					}
				}

				// begin with array
				for( ; pos<bkt_l[c]; ++pos)
				{
					size_t idx = array[pos-offset];
					if(idx == 0)
					{
						right.write(right_pointer++, idx);
					}
					else
					{
						size_t symbol = text[idx-1];
						if(symbol >= c)
						{
							if(bkt_l[symbol]-offset < array.size())
							{
								array[bkt_l[symbol]-offset] = idx-1;
							}
							else
							{
								external_storage.write(2*written, bkt_l[symbol]);
								external_storage.write(2*written+1, idx-1);
								++written;
							}
							bkt_l[symbol] = bkt_l[symbol] + 1;
						}
						else
						{
							right.write(right_pointer++, idx);
						}
					}
				}
				// continue with stack
				while(left_pointer < number_of_lms_strings and text[left.read(left_pointer)] == c)
				{
					size_t idx = left.read(left_pointer--);
					if(idx == 0)
					{
						idx = n;
					}
					--idx;
					size_t symbol = text[idx];
					// array[bkt_l[symbol]] = idx;
					if(bkt_l[symbol]-offset < array.size())
					{
						array[bkt_l[symbol]-offset] = idx;
					}
					else
					{
						external_storage.write(2*written, bkt_l[symbol]);
						external_storage.write(2*written+1, idx);
						++written;
					}
					bkt_l[symbol] = bkt_l[symbol] + 1;
				}
			}
		}

		// Restore bkt_l from bkt_lms
		for(size_t i=0; i<sigma; ++i)
		{
			bkt_l[i] = bkt_lms[i];
		}
	}
	right_pointer--;
	print_needed_time(3, lasttime, rekursion);

	#if DEBUGLEVEL > 2
	std::cout << std::string(rekursion, '\t') << "Schritt 4 - Scan virtual array from right to left" << std::endl;
	#endif
	left_pointer = 0;
	left.reset();
	{
		// NEW

		// Prepare bkt_s and backup it into bkt_lms
		bkt_s_last=0, bkt_s_sum=0;
		for(size_t i=0; i<sigma; ++i)
		{
			bkt_s_sum += bkt_s[i];
			if(bkt_s[i])
			{
				bkt_s[i] = bkt_s_sum;
				bkt_s_last = bkt_s_sum;
			}
			else
			{
				bkt_s[i] = bkt_s_sum;
			}
			bkt_lms[i] = bkt_s[i];
		}
		bound_s = bkt_s_sum;

		// determine splitting parameters
		for(size_t i=0; i<sigma; ++i)
		{
			if(bkt_s[i] > bkt_s_sum/2)
			{
				bkt_s_bound_char = i;
				bkt_s_sum = bkt_s[i];
				break;
			}
		}

		if(parts > 1)
		{
			size_t partsize = bound_s/parts+1;
			int_vector<> array(partsize, 0, int_width);
			vector< cached_external_array<T_nsize> > cached_array(parts-1);
			vector<uint64_t> cached_array_pointer(cached_array.size());
			for(size_t i=0; i<parts-1; ++i)
			{
				cached_array[i].init("rightbuffer_"+ util::to_string(i) +"_"+util::to_string(rekursion), buffersize, true, true);
				cached_array_pointer[i] = 0;
			}

			for(size_t c=sigma-1, pos=bkt_s_last-1, offset=partsize*(parts-1); c<sigma; --c)
			{
				// begin with array
				for(; pos+1 > bkt_s[c]; --pos)
				{
					while(pos < offset)
					{
						// Load buffered values
						offset -= partsize;
						// offset = pos-partsize;
						for(size_t i=0, cur_part=offset/partsize; i<cached_array_pointer[cur_part]/2; ++i)
						{
							size_t src = cached_array[cur_part].read(2*i);
							size_t val = cached_array[cur_part].read(2*i+1);
							array[src-offset] = val;
						}
						cached_array[offset/partsize].reset();
					}

					size_t idx = array[pos-offset];
					if(idx==0)
					{
						idx = n;
					}
					--idx;
					size_t symbol = text[idx];
					if(symbol <= c)
					{
						bkt_s[symbol] = bkt_s[symbol] - 1;
						size_t val = idx;
						size_t src = bkt_s[symbol];
						if( src >= offset)
						{
							array[src-offset] = val;
						}
						else
						{
							size_t part = src/partsize;
							cached_array[part].write(cached_array_pointer[part]++, src);
							cached_array[part].write(cached_array_pointer[part]++, val);
						}
					}
					else
					{
						left.write(left_pointer++, array[pos-offset]);
					}
				}

				// continue with stack
				while(right_pointer < number_of_lms_strings and text[right.read(right_pointer)] == c)
				{
					size_t idx = right.read(right_pointer--);
					if(idx == 0)
					{
						idx = n;
					}
					--idx;
					size_t symbol = text[idx];
					bkt_s[symbol] = bkt_s[symbol] - 1;

					size_t val = idx;
					size_t src = bkt_s[symbol];
					if( src >= offset)
					{
						array[src-offset] = val;
					}
					else
					{
						size_t part = src/partsize;
						cached_array[part].write(cached_array_pointer[part]++, src);
						cached_array[part].write(cached_array_pointer[part]++, val);
					}
				}
			}
		}
		else
		{
			int_vector<> array(bkt_s_sum, 0, int_width);
			cached_external_array<T_nsize> external_storage("leftbuffer_"+util::to_string(rekursion), buffersize, true, true);
			for(size_t c=sigma-1, pos=bkt_s_last-1, offset=bkt_s_sum, written=0; c<sigma; --c)
			{
				// Load lazy values
				if(c == bkt_s_bound_char)
				{
					offset = 0;
					for(size_t i=0; i<written; ++i)
					{
						size_t idx = external_storage.read(2*i);
						size_t val = external_storage.read(2*i+1);
						array[idx-offset] = val;
					}
				}

				// begin with array
				for(; pos+1 > bkt_s[c]; --pos)
				{
					size_t idx = array[pos-offset];
					if(idx==0)
					{
						idx = n;
					}
					--idx;
					size_t symbol = text[idx];
					if(symbol <= c)
					{
						bkt_s[symbol] = bkt_s[symbol] - 1;
						if(bkt_s[symbol] >= offset)
						{
							array[bkt_s[symbol]-offset] = idx;
						}
						else
						{
							external_storage.write(2*written, bkt_s[symbol]);
							external_storage.write(2*written+1, idx);
							++written;
						}
					}
					else
					{
						left.write(left_pointer++, array[pos-offset]);
					}
				}
				while(right_pointer < number_of_lms_strings and text[right.read(right_pointer)] == c)
				{
					size_t idx = right.read(right_pointer--);
					if(idx == 0)
					{
						idx = n;
					}
					--idx;
					size_t symbol = text[idx];
					bkt_s[symbol] = bkt_s[symbol] - 1;
					if(bkt_s[symbol] >= offset)
					{
						array[bkt_s[symbol]-offset] = idx;
					}
					else
					{
						external_storage.write(2*written, bkt_s[symbol]);
						external_storage.write(2*written+1, idx);
						++written;
					}
				}
			}
		}

		// Restore bkt_s from bkt_lms
		for(size_t i=0; i<sigma; ++i)
		{
			bkt_s[i] = bkt_lms[i];
		}
	}
	print_R_line(util::to_string(rekursion), "blue");
	right.reset();
	right_pointer = 0;
	--left_pointer;
	print_needed_time(4, lasttime, rekursion);

	#if DEBUGLEVEL > 2
	std::cout << std::string(rekursion, '\t') << "Schritt 5 - Detect same lms-Strings, write text to file" << std::endl;
	#endif
	int_vector<1> same_lms(number_of_lms_strings, false);

	size_t last_end_pos = first_lms_pos, ordnung = number_of_lms_strings-1;
	same_lms[number_of_lms_strings-1] = true;
	for(size_t i=number_of_lms_strings-2, a=0, b=0, last_a=left.read(number_of_lms_strings-1); i<number_of_lms_strings; --i)
	{
		b = last_a;
		a = left.read(i);
		last_a = a;

		size_t end_pos = get_next_lms_position(text, a);
		if(end_pos-a == last_end_pos-b)
		{
			while(a < end_pos and text[a] == text[b])
			{
				++a;
				++b;
			}
			if(text[a] == text[b])
			{
				same_lms[i] = true;
				--ordnung;
			}
		}
		last_end_pos = end_pos;
	}
	util::clear(text);
	print_needed_time(5, lasttime, rekursion);

	#if DEBUGLEVEL > 2
	std::cout << std::string(rekursion, '\t') << "Schritt 6 - create renaming table and store to file" << std::endl;
	#endif
	std::string filename_translation = "translation_"+util::to_string(rekursion);
	{
		int_vector<> name_to_position(ordnung+1, 0, int_width);
		ordnung = 0;
		for(size_t i=number_of_lms_strings-1; i<number_of_lms_strings; --i)
		{
			if(!same_lms[i])
			{
				++ordnung;
			}
			name_to_position[ordnung] = left.read(i);
		}
		util::store_to_file(name_to_position, filename_translation);
	}
	print_needed_time(6, lasttime, rekursion);

	#if DEBUGLEVEL > 2
	std::cout << std::string(rekursion, '\t') << "Schritt 7 - create renamed string" << std::endl;
	#endif
	print_R_line(util::to_string(rekursion), "red");
	int_vector<> text_rek;
	if(rekursion==0)
	{
		text_rek.set_int_width((bits::hi(ordnung+1)+1));
	}
	else
	{
		text_rek.set_int_width((bits::hi(number_of_lms_strings+1)+1));
	}
	text_rek.resize(number_of_lms_strings);
std::cerr << "rekursion=" << rekursion << " text_rek.size()=" << text_rek.size() << " text_rek.get_int_width()=" << (uint64_t)text_rek.get_int_width() << std::endl;
	util::set_zero_bits(text_rek);
	{
		if(rekursion==0)
		{
			text_rek.resize(n/2+1);
			util::set_zero_bits(text_rek);
			ordnung = 0;
			for(size_t i=number_of_lms_strings-1; i<number_of_lms_strings; --i)
			{
				if(!same_lms[i])
				{
					++ordnung;
				}
				text_rek[left.read(left_pointer--)/2] = ordnung;
			}
			for(size_t i=0, pos=0; i<text_rek.size(); ++i)
			{
				if(text_rek[i]>0)
				{
					text_rek[pos++] = text_rek[i];
				}
			}
			text_rek[number_of_lms_strings-1] = 0;
			text_rek.resize(number_of_lms_strings);
		}
		else
		{
			int_vector<> names_in_correct_order(n/2+1, 0, (bits::hi(ordnung)+1));
			ordnung = 0;
			for(size_t i=number_of_lms_strings-1; i<number_of_lms_strings; --i)
			{
				if(!same_lms[i])
				{
					++ordnung;
				}
				names_in_correct_order[left.read(left_pointer--)/2] = ordnung;
			}
			for(size_t i=0, pos=0; i<names_in_correct_order.size(); ++i)
			{
				if(names_in_correct_order[i]>0)
				{
					text_rek[pos++] = names_in_correct_order[i];
				}
			}
		}
	}
	util::clear(same_lms);
	left.reset();
	print_needed_time(7, lasttime, rekursion);

	#if DEBUGLEVEL > 2
	std::cout << std::string(rekursion, '\t') << "Schritt 8 - Determine complete LMS order (recursivly)" << std::endl;
	#endif
	int_vector<> bwt_rek;
	bwt_rek.set_int_width(text_rek.get_int_width());
	if(text_rek.size() > ordnung+1)
	{
		if(rekursion==0)
		{
			print_R_line(util::to_string(rekursion), "gray");
			std::string text_filename_rek = "text_rek_"+util::to_string(rekursion);
			util::store_to_file(text_rek, text_filename_rek);
			uint64_t n_rek = text_rek.size();
			util::clear(text_rek);
			if(ordnung+1 < (1ULL<<8))
			{
				if(n_rek < (1ULL<<32))
				{
					_construct_bwt_from_text<uint8_t, uint32_t, int_vector<> >(text_filename_rek, ordnung+1, bwt_rek, rekursion+1);
				}
				else
				{
					_construct_bwt_from_text<uint8_t, uint64_t, int_vector<> >(text_filename_rek, ordnung+1, bwt_rek, rekursion+1);
				}
			}
			else if(ordnung+1 < (1ULL<<16))
			{
				if(n_rek < (1ULL<<32))
				{
					_construct_bwt_from_text<uint16_t, uint32_t, int_vector<> >(text_filename_rek, ordnung+1, bwt_rek, rekursion+1);
				}
				else
				{
					_construct_bwt_from_text<uint16_t, uint64_t, int_vector<> >(text_filename_rek, ordnung+1, bwt_rek, rekursion+1);
				}
			}
			else if(ordnung+1 < (1ULL<<32))
			{
				if(n_rek < (1ULL<<32))
				{
					_construct_bwt_from_text<uint32_t, uint32_t, int_vector<> >(text_filename_rek, ordnung+1, bwt_rek, rekursion+1);
				}
				else
				{
					_construct_bwt_from_text<uint32_t, uint64_t, int_vector<> >(text_filename_rek, ordnung+1, bwt_rek, rekursion+1);
				}
			}
			else
			{
				_construct_bwt_from_text<uint64_t, uint64_t, int_vector<> >(text_filename_rek, ordnung+1, bwt_rek, rekursion+1);
			}
			remove(text_filename_rek.c_str());
			print_R_line(util::to_string(rekursion), "gray");
		}
		else
		{
			text_rek.resize(text_rek.size()*2);
			for(size_t i=0; i<number_of_lms_strings; ++i)
			{
				text_rek[number_of_lms_strings+i] = text_rek[i];
				text_rek[i] = 0;
			}

			print_R_line(util::to_string(rekursion), "green");
			construct_sa_simple(text_rek, text_rek, number_of_lms_strings, number_of_lms_strings, ordnung+1, rekursion+1);
			print_R_line(util::to_string(rekursion), "green");
			for(size_t i=0; i<number_of_lms_strings; ++i)
			{
				if(text_rek[i]>0)
				{
					text_rek[i] = text_rek[number_of_lms_strings+text_rek[i]-1];
				}
				else
				{
					text_rek[i] = 0;
				}
			}
			text_rek.resize(number_of_lms_strings);
			bwt_rek.resize(number_of_lms_strings);
			for(size_t i=0; i<number_of_lms_strings; ++i)
			{
				bwt_rek[i] = text_rek[i];
			}
		}
	}
	else
	{
		bwt_rek.resize(text_rek.size());
		bwt_rek[text_rek[0]] = text_rek[text_rek.size()-1];
		for(size_t i=1; i<text_rek.size(); ++i)
		{
			bwt_rek[text_rek[i]] = text_rek[i-1];
		}
	}
	util::clear(text_rek);
	print_needed_time(8, lasttime, rekursion);

	#if DEBUGLEVEL > 2
	std::cout << std::string(rekursion, '\t') << "Schritt 9 - retranslate bwt" << std::endl;
	#endif
	{
		int_vector<> name_to_position;
		util::load_from_file(name_to_position, filename_translation);
		remove(filename_translation.c_str());
		right_pointer = 0;
		for(size_t i=0; i<bwt_rek.size(); ++i)
		{
			right.write(right_pointer++, name_to_position[bwt_rek[i]]);
		}
	}
	print_needed_time(9, lasttime, rekursion);

	#if DEBUGLEVEL > 2
	std::cout << std::string(rekursion, '\t') << "Schritt 10 - Reload text" << std::endl;
	#endif
	util::clear(bwt_rek);
	util::load_from_file(text, text_filename);
	print_needed_time(10, lasttime, rekursion);

	// ToDo: Do this already in Step 6???
	#if DEBUGLEVEL > 2
	std::cout << std::string(rekursion, '\t') << "Schritt 11 - " << std::endl;
	#endif
	left_pointer = 0;
	while(right_pointer>0)
	{
		size_t idx = right.read(--right_pointer);
		if(idx == n-1)
		{
			idx = first_lms_pos;
		}
		else
		{
			idx = get_next_lms_position(text, idx);
		}
		left.write(left_pointer++, idx);
	}
	left_pointer--;
	print_needed_time(11, lasttime, rekursion);

	#if DEBUGLEVEL > 2
	std::cout << std::string(rekursion, '\t') << "Schritt 12 - Scan virtual array from left to right second time" << std::endl;
	#endif
	right.reset();
	right_pointer = 0;
	cached_external_array<T_charsize> charstack("charstack_"+util::to_string(rekursion), buffersize, false, true);
	size_t charstack_pointer = 0;
	cached_external_array<T_charsize> cached_bwt("bwt_"+util::to_string(rekursion), buffersize, false, true);
	size_t bwt_pointer = 0;
	print_R_line(util::to_string(rekursion), "blue");
	{
		if(parts>1)
		{
			size_t partsize = bound_l/parts+1;

			int_vector<> array(partsize, 0, int_width);
			vector< cached_external_array<T_nsize> > cached_array(parts-1);
			vector<uint64_t> cached_array_pointer(cached_array.size());
			for(size_t i=1; i<parts; ++i)
			{
				cached_array[i-1].init("rightbuffer_"+ util::to_string(i-1) +"_"+util::to_string(rekursion), buffersize, true, true);
				cached_array_pointer[i-1] = 0;
			}

			for(size_t c=0, pos=0, offset=0; c<sigma; ++c)
			{
				// begin with array
				for( ; pos<bkt_l[c]; ++pos)
				{
					// Load lazy values
					if(pos-offset >= partsize)
					{
						offset += partsize;
						for(size_t i=0, cur_part=pos/partsize-1; i<cached_array_pointer[cur_part]/2; ++i)
						{
							size_t src = cached_array[cur_part].read(2*i);
							size_t val = cached_array[cur_part].read(2*i+1);
							array[src-offset] = val;
						}
						cached_array[pos/partsize-1].reset();
					}

					size_t idx = array[pos-offset];
					if(idx == 0)
					{
						cached_bwt.write(bwt_pointer++, 0);
						right.write(right_pointer++, idx);
					}
					else
					{
						size_t symbol = text[idx-1];
						cached_bwt.write(bwt_pointer++, symbol);
						if(symbol >= c)
						{
							size_t val = idx-1;
							size_t src = bkt_l[symbol];
							bkt_l[symbol] = bkt_l[symbol] + 1;
							if( (src-offset)/partsize == 0)
							{
								array[src-offset] = val;
							}
							else
							{
								size_t part = src/partsize-1;
								cached_array[part].write(cached_array_pointer[part]++, src);
								cached_array[part].write(cached_array_pointer[part]++, val);
							}
						}
						else
						{
							right.write(right_pointer++, idx);
						}
					}
				}
				bwt_pointer = C[c];

				// continue with stack
				while(left_pointer < number_of_lms_strings and text[left.read(left_pointer)] == c)
				{
					size_t idx = left.read(left_pointer--);
					if(idx == 0)
					{
						idx = n;
					}
					--idx;
					size_t symbol = text[idx];
					charstack.write(charstack_pointer++, symbol);

					size_t val = idx;
					size_t src = bkt_l[symbol];
					bkt_l[symbol] = bkt_l[symbol] + 1;
					if( (src-offset)/partsize == 0)
					{
						array[src-offset] = val;
					}
					else
					{
						size_t part = src/partsize-1;
						cached_array[part].write(cached_array_pointer[part]++, src);
						cached_array[part].write(cached_array_pointer[part]++, val);
					}
				}
			}
		}
		else
		{
			int_vector<> array(bkt_l_sum, 0, int_width);
			cached_external_array<T_nsize> external_storage("rightbuffer_"+util::to_string(rekursion), buffersize, true, true);
			for(size_t c=0, pos=0, offset=0, written=0; c<sigma; ++c)
			{
				// Load lazy values
				if(c == bkt_l_bound_char)
				{
					offset = bkt_l_sum;
					for(size_t i=0; i<written; ++i)
					{
						size_t idx = external_storage.read(2*i);
						size_t val = external_storage.read(2*i+1);
						array[idx-offset] = val;
					}
				}

				// begin with array
				for( ; pos<bkt_l[c]; ++pos)
				{
					size_t idx = array[pos-offset];
					if(idx == 0)
					{
						cached_bwt.write(bwt_pointer++, 0);
						right.write(right_pointer++, idx);
					}
					else
					{
						size_t symbol = text[idx-1];
						cached_bwt.write(bwt_pointer++, symbol);
						if(symbol >= c)
						{
							if(bkt_l[symbol]-offset < array.size())
							{
								array[bkt_l[symbol]-offset] = idx-1;
							}
							else
							{
								external_storage.write(2*written, bkt_l[symbol]);
								external_storage.write(2*written+1, idx-1);
								++written;
							}
							bkt_l[symbol] = bkt_l[symbol] + 1;
						}
						else
						{
							right.write(right_pointer++, idx);
						}
					}
				}
				bwt_pointer = C[c];

				// continue with stack
				while(left_pointer < number_of_lms_strings and text[left.read(left_pointer)] == c)
				{
					size_t idx = left.read(left_pointer--);
					if(idx == 0)
					{
						idx = n;
					}
					--idx;
					size_t symbol = text[idx];
					charstack.write(charstack_pointer++, symbol);
					if(bkt_l[symbol]-offset < array.size())
					{
						array[bkt_l[symbol]-offset] = idx;
					}
					else
					{
						external_storage.write(2*written, bkt_l[symbol]);
						external_storage.write(2*written+1, idx);
						++written;
					}
					bkt_l[symbol] = bkt_l[symbol] + 1;
				}
			}
		}
	}
	left.reset();
	charstack_pointer--;
	right_pointer--;
	print_needed_time(12, lasttime, rekursion);

	#if DEBUGLEVEL > 2
	std::cout << std::string(rekursion, '\t') << "Schritt 13 - Scan virtual array from right to left second time " << std::endl;
	#endif
	cached_bwt.set_write_direction(false);
	{
		if(parts > 1)
		{
			size_t partsize = bound_s/parts+1;

			int_vector<> array(partsize, 0, int_width);
			vector< cached_external_array<T_nsize> > cached_array(parts-1);
			vector<uint64_t> cached_array_pointer(cached_array.size());
			for(size_t i=0; i<parts-1; ++i)
			{
				cached_array[i].init("leftbuffer_"+ util::to_string(i) +"_"+util::to_string(rekursion), buffersize, true, true);
				cached_array_pointer[i] = 0;
			}

			for(size_t c=sigma-1, pos=bkt_s_last-1, offset=partsize*(parts-1); c<sigma; --c)
			{
				// begin with array
				assert(c < C.size() );
				bwt_pointer = C[c]-1;
				for(; pos+1 > bkt_s[c]; --pos)
				{
					while(pos < offset)
					{
						// Load buffered values
						offset -= partsize;
						for(size_t i=0, cur_part=offset/partsize; i<cached_array_pointer[cur_part]/2; ++i)
						{
							size_t src = cached_array[cur_part].read(2*i);
							size_t val = cached_array[cur_part].read(2*i+1);
							assert( (src-offset) < array.size() );
							array[src-offset] = val;
						}
						assert( (offset/partsize) < cached_array.size() );
						cached_array[offset/partsize].reset();
					}

					assert( (pos-offset) < array.size() );
					size_t idx = array[pos-offset];
					if(idx==0)
					{
						idx = n;
					}
					--idx;
					assert( (idx) < text.size() );
					size_t symbol = text[idx];
					if(symbol <= c)
					{
						cached_bwt.write(bwt_pointer--, symbol);
						assert( (symbol) < bkt_s.size() );
						bkt_s[symbol] = bkt_s[symbol] - 1;
						size_t val = idx;
						size_t src = bkt_s[symbol];
						if( src >= offset)
						{
							assert( (src-offset) < array.size() );
							array[src-offset] = val;
						}
						else
						{
							size_t part = src/partsize;
							assert( part < cached_array.size() );
							cached_array[part].write(cached_array_pointer[part]++, src);
							cached_array[part].write(cached_array_pointer[part]++, val);
						}
					}
					else
					{
						cached_bwt.write(bwt_pointer--, charstack.read(charstack_pointer--));
					}
				}

				// continue with stack
				while(right_pointer < number_of_lms_strings and text[right.read(right_pointer)] == c)
				{
					size_t idx = right.read(right_pointer--);
					if(idx == 0)
					{
						idx = n;
					}
					--idx;
					size_t symbol = text[idx];
					assert( (symbol) < bkt_s.size() );
					bkt_s[symbol] = bkt_s[symbol] - 1;

					size_t val = idx;
					size_t src = bkt_s[symbol];
					if( src >= offset)
					{
						assert( (src-offset) < array.size() );
						array[src-offset] = val;
					}
					else
					{
						size_t part = src/partsize;
						assert( (part) < cached_array.size() );
						cached_array[part].write(cached_array_pointer[part]++, src);
						cached_array[part].write(cached_array_pointer[part]++, val);
					}
				}
			}
		}
		else
		{
			int_vector<> array(bkt_s_sum, 0, int_width);
			cached_external_array<T_nsize> external_storage("leftbuffer_"+util::to_string(rekursion), buffersize, true, true);
			for(size_t c=sigma-1, pos=bkt_s_last-1, offset=bkt_s_sum, written=0; c<sigma; --c)
			{
				// Load lazy values
				if(c == bkt_s_bound_char)
				{
					offset = 0;
					for(size_t i=0; i<written; ++i)
					{
						size_t idx = external_storage.read(2*i);
						size_t val = external_storage.read(2*i+1);
						array[idx-offset] = val;
					}
				}

				// begin with array
				bwt_pointer = C[c]-1;
				for(; pos+1 > bkt_s[c]; --pos)
				{
					size_t idx = array[pos-offset];
					if(idx==0)
					{
						idx = n;
					}
					--idx;
					size_t symbol = text[idx];
					if(symbol <= c)
					{
						cached_bwt.write(bwt_pointer--, symbol);
						bkt_s[symbol] = bkt_s[symbol] - 1;
						if(bkt_s[symbol] >= offset)
						{
							array[bkt_s[symbol]-offset] = idx;
						}
						else
						{
							external_storage.write(2*written, bkt_s[symbol]);
							external_storage.write(2*written+1, idx);
							++written;
						}
					}
					else
					{
						cached_bwt.write(bwt_pointer--, charstack.read(charstack_pointer--));
					}
				}

				// continue with stack
				while(right_pointer < number_of_lms_strings and text[right.read(right_pointer)] == c)
				{
					size_t idx = right.read(right_pointer--);
					if(idx == 0)
					{
						idx = n;
					}
					--idx;
					size_t symbol = text[idx];
					bkt_s[symbol] = bkt_s[symbol] - 1;
					if(bkt_s[symbol] >= offset)
					{
						array[bkt_s[symbol]-offset] = idx;
					}
					else
					{
						external_storage.write(2*written, bkt_s[symbol]);
						external_storage.write(2*written+1, idx);
						++written;
					}
				}
			}
		}
	}
	print_R_line(util::to_string(rekursion), "blue");
	print_needed_time(13, lasttime, rekursion);

	#if DEBUGLEVEL > 2
	std::cout << std::string(rekursion, '\t') << "Schritt 14 - Load bwt from file to memory" << std::endl;
	#endif
	cached_bwt.set_read_direction(true);
	text.swap(bwt);
	for(size_t i=0; i<n; ++i)
	{
		bwt[i] = cached_bwt.read(i);
	}
	print_needed_time(14, lasttime, rekursion);

	#if DEBUGLEVEL > 0
	std::cout << std::string(rekursion, '\t') << "recursion level=" << rekursion << " time=" << (get_current_timestamp()-ts_begin)/1000 << std::endl;
	#endif
	return;
}
*/

>>>>>>> c9c713a6
}// end namespace

#endif<|MERGE_RESOLUTION|>--- conflicted
+++ resolved
@@ -104,1241 +104,6 @@
     write_R_output("bwt", "construct BWT", "end", 1, 0);
 }
 
-<<<<<<< HEAD
-=======
-template <class T_charsize, class T_nsize, class int_vector_type >
-void _construct_bwt_from_text(std::string text_filename, uint64_t sigma, int_vector_type& bwt, uint64_t rekursion);
-
-//! Constructs the Burrows and Wheeler Transform (BWT) from text over byte-alphabet.
-/*! The algorithm constructs the BWT and stores it to disk.
- *  \param config	Reference to cache configuration
- *  \par Space complexity
- *		\f Usually less than $1.5n \f$ bytes
- *  \pre Text exist in the cache. Keys:
- *         * constants::KEY_TEXT
- *  \post BWT exist in the cache. Key
- *         * constants::KEY_BWT
- */
-/*
-void construct_bwt_from_text(cache_config& config)
-{
-	std::string text_filename = util::cache_file_name(constants::KEY_TEXT, config);
-	std::string bwt_filename = util::cache_file_name(constants::KEY_BWT, config);
-	size_t sigma = 256;
-	int_vector<8> bwt;
-	// if(text.size() < (1ULL<<32))
-	// {
-		// _construct_bwt_from_text<uint8_t, uint32_t, int_vector<8> >(text, sigma, bwt);
-	// }
-	// else
-	{
-		_construct_bwt_from_text<uint8_t, uint64_t, int_vector<8> >(text_filename, sigma, bwt, 0);
-	}
-	util::store_to_cache(bwt, constants::KEY_BWT, config);
-}
-
-template <class T_charsize, class T_nsize, class int_vector_type >
-void _construct_bwt_from_text(std::string text_filename, uint64_t sigma, int_vector_type &bwt, uint64_t rekursion)
-{
-	int_vector_type text;
-	util::load_from_file(text, text_filename);
-	uint64_t n = text.size();
-	uint64_t buffersize = 1024*1024/8;
-	uint8_t int_width = bits::hi(n-1)+1;
-	#if DEBUGLEVEL > 0
-	std::cout << std::string(rekursion, '\t') << "recursion level=" << rekursion << " n=" << n << " text.int_width=" << (uint64_t)text.get_int_width() << " sigma=" << sigma << std::endl;
-	uint64_t ts_begin = get_current_timestamp();
-	uint64_t lasttime = ts_begin;
-	#endif
-
-	#if DEBUGLEVEL > 2
-	std::cout << std::string(rekursion, '\t') << "Schritt 1 - Scan Text from right to left and count LMS, S and L characters" << std::endl;
-	#endif
-
-	// define variable
-	size_t first_lms_pos=0;
-	size_t number_of_lms_strings = 0;
-	int_vector<> bkt_lms(sigma, 0, int_width);
-	int_vector<> C(sigma, 0, int_width);
-	size_t bkt_s_last = 0, bkt_s_sum=0, bkt_s_bound_char=0, bound_s=0;
-	int_vector<> bkt_s(sigma, 0, int_width);
-	size_t bkt_l_sum = 0, bkt_l_bound_char=0, bound_l=0;
-	size_t parts = 0;
-	if(rekursion == 0)
-	{
-		parts = 10;
-		std::cerr << "parts=" << parts << "." << std::endl;
-	}
-
-	int_vector<> bkt_l(sigma, 0, int_width);
-	bkt_s[text[n-1]] = 1;
-	C[text[n-1]] = C[text[n-1]]+1;
-	for(size_t i=n-2, was_s_typ = 1; i+1>0; --i)
-	{
-		C[text[i]] = C[text[i]]+1;
-		if(text[i]>text[i+1])
-		{
-			if(was_s_typ)
-			{
-				bkt_lms[text[i+1]] = bkt_lms[text[i+1]] + 1;
-				++number_of_lms_strings;
-				first_lms_pos = i+1;
-				was_s_typ = 0;
-			}
-		}
-		else if(text[i]<text[i+1])
-		{
-			was_s_typ = 1;
-		}
-
-		if(was_s_typ)
-		{
-			bkt_s[text[i]] = bkt_s[text[i]]+1;
-		}
-		else
-		{
-			bkt_l[text[i]] = bkt_l[text[i]]+1;
-		}
-	}
-	for(size_t i=1; i<C.size(); ++i)
-	{
-		C[i] = C[i]+C[i-1];
-	}
-	print_needed_time(1, lasttime, rekursion);
-
-	#if DEBUGLEVEL > 2
-	std::cout << std::string(rekursion, '\t') << "Schritt 2 - Scan Text from right to left and detect LMS-Positions. Sort and write them to disk" << std::endl;
-	#endif
-	cached_external_array<T_nsize> right("right_"+util::to_string(rekursion), buffersize, false, true);
-	size_t right_pointer=0;
-	cached_external_array<T_nsize> left("left_"+util::to_string(rekursion), buffersize, false, true);
-	size_t left_pointer=0;
-	{
-		for(size_t i=0, tmp2=0, tmp=0; i<sigma; ++i)
-		{
-			tmp += bkt_lms[i];
-			bkt_lms[i] = tmp2;
-			tmp2 = tmp;
-		}
-		if(rekursion==0)
-		{
-			cached_external_array<T_nsize> lms_positions("lms_positions_"+util::to_string(rekursion), buffersize, true, true);
-			size_t lms_positions_pointer=0;
-			for(size_t i=n-2, was_s_typ = 1; i+1>0; --i)
-			{
-				if(text[i]>text[i+1])
-				{
-					if(was_s_typ)
-					{
-						lms_positions.write(lms_positions_pointer++, bkt_lms[text[i+1]]);
-						lms_positions.write(lms_positions_pointer++, i+1);
-						bkt_lms[text[i+1]] = bkt_lms[text[i+1]] + 1;
-						was_s_typ = 0;
-					}
-				}
-				else if(text[i]<text[i+1])
-				{
-					was_s_typ = 1;
-				}
-			}
-			util::clear(text);
-			{
-				// Order lms_positions according to first character
-				int_vector<> lms_strings(number_of_lms_strings, 0, int_width);
-				for(size_t i=0; i<lms_positions_pointer; )
-				{
-					size_t idx = lms_positions.read(i++);
-					size_t val = lms_positions.read(i++);
-					lms_strings[idx] = val;
-				}
-				// Store it to file
-				for(left_pointer=0; left_pointer<number_of_lms_strings; ++left_pointer)
-				{
-					left.write(left_pointer, lms_strings[number_of_lms_strings-left_pointer-1]);
-				}
-			}
-			util::load_from_file(text, text_filename);
-		}
-		else
-		{
-			int_vector<> lms_strings(number_of_lms_strings, 0, int_width);
-			for(size_t i=n-2, was_s_typ = 1; i+1>0; --i)
-			{
-				if(text[i]>text[i+1])
-				{
-					if(was_s_typ)
-					{
-						lms_strings[bkt_lms[text[i+1]]] = i+1;
-						bkt_lms[text[i+1]] = bkt_lms[text[i+1]] + 1;
-						was_s_typ = 0;
-					}
-				}
-				else if(text[i]<text[i+1])
-				{
-					was_s_typ = 1;
-				}
-			}
-			for(left_pointer=0; left_pointer<number_of_lms_strings; ++left_pointer)
-			{
-				left.write(left_pointer, lms_strings[number_of_lms_strings-left_pointer-1]);
-			}
-		}
-	}
-	left_pointer--;
-	print_needed_time(2, lasttime, rekursion);
-
-	#if DEBUGLEVEL > 2
-	std::cout << std::string(rekursion, '\t') << "Schritt 3 - Scan virtual array from left to right" << std::endl;
-	#endif
-	print_R_line(util::to_string(rekursion), "blue");
-	{
-		// prepare bkt_lms and backup it into bkt_lms
-		for(size_t i=0, tmp=0; i<sigma; ++i)
-		{
-			tmp = bkt_l[i];
-			bkt_l[i] = bkt_l_sum;
-			bkt_l_sum += tmp;
-			bkt_lms[i] = bkt_l[i];
-		}
-		bound_l = bkt_l_sum;
-
-		// determine splitting parameteres
-		bkt_l_bound_char = sigma;
-		for(size_t i=0; i<sigma; ++i)
-		{
-			if(bkt_l[i] > bkt_l_sum/2)
-			{
-				bkt_l_bound_char = i;
-				bkt_l_sum = bkt_l[i];
-				break;
-			}
-		}
-
-		if(parts > 1)
-		{
-			size_t partsize = bound_l/parts+1;
-
-			int_vector<> array(partsize, 0, int_width);
-			vector< cached_external_array<T_nsize> > cached_array(parts-1);
-			vector<uint64_t> cached_array_pointer(cached_array.size());
-			for(size_t i=1; i<parts; ++i)
-			{
-				cached_array[i-1].init("rightbuffer_"+ util::to_string(i-1) +"_"+util::to_string(rekursion), buffersize, true, true);
-				cached_array_pointer[i-1] = 0;
-			}
-
-			for(size_t c=0, pos=0, offset=0; c<sigma; ++c)
-			{
-				// begin with array
-				for( ; pos<bkt_l[c]; ++pos)
-				{
-					// Load lazy values
-					if(pos-offset >= partsize)
-					{
-						offset += partsize;
-						for(size_t i=0, cur_part=pos/partsize-1; i<cached_array_pointer[cur_part]/2; ++i)
-						{
-							size_t src = cached_array[cur_part].read(2*i);
-							size_t val = cached_array[cur_part].read(2*i+1);
-							array[src-offset] = val;
-						}
-						cached_array[pos/partsize-1].reset();
-					}
-
-					size_t idx = array[pos-offset];
-					if(idx == 0)
-					{
-						right.write(right_pointer++, idx);
-					}
-					else
-					{
-						size_t symbol = text[idx-1];
-						if(symbol >= c)
-						{
-							size_t val = idx-1;
-							size_t src = bkt_l[symbol];
-							bkt_l[symbol] = bkt_l[symbol] + 1;
-							if( (src-offset)/partsize == 0)
-							{
-								array[src-offset] = val;
-							}
-							else
-							{
-								size_t part = src/partsize-1;
-								cached_array[part].write(cached_array_pointer[part]++, src);
-								cached_array[part].write(cached_array_pointer[part]++, val);
-							}
-						}
-						else
-						{
-							right.write(right_pointer++, idx);
-						}
-					}
-				}
-				// continue with stack
-				while(left_pointer < number_of_lms_strings and text[left.read(left_pointer)] == c)
-				{
-					size_t idx = left.read(left_pointer--);
-					if(idx == 0)
-					{
-						idx = n;
-					}
-					--idx;
-					size_t symbol = text[idx];
-
-					size_t val = idx;
-					size_t src = bkt_l[symbol];
-					bkt_l[symbol] = bkt_l[symbol] + 1;
-					if( (src-offset)/partsize == 0)
-					{
-						array[src-offset] = val;
-					}
-					else
-					{
-						size_t part = src/partsize-1;
-						cached_array[part].write(cached_array_pointer[part]++, src);
-						cached_array[part].write(cached_array_pointer[part]++, val);
-					}
-				}
-			}
-		}
-		else
-		{
-			int_vector<> array(bkt_l_sum, 0, int_width);
-			cached_external_array<T_nsize> external_storage("rightbuffer_"+util::to_string(rekursion), buffersize, true, true);
-			for(size_t c=0, pos=0, offset=0, written=0; c<sigma; ++c)
-			{
-				// Load lazy values
-				if(c == bkt_l_bound_char)
-				{
-					offset = bkt_l_sum;
-					for(size_t i=0; i<written; ++i)
-					{
-						size_t idx = external_storage.read(2*i);
-						size_t val = external_storage.read(2*i+1);
-						array[idx-offset] = val;
-					}
-				}
-
-				// begin with array
-				for( ; pos<bkt_l[c]; ++pos)
-				{
-					size_t idx = array[pos-offset];
-					if(idx == 0)
-					{
-						right.write(right_pointer++, idx);
-					}
-					else
-					{
-						size_t symbol = text[idx-1];
-						if(symbol >= c)
-						{
-							if(bkt_l[symbol]-offset < array.size())
-							{
-								array[bkt_l[symbol]-offset] = idx-1;
-							}
-							else
-							{
-								external_storage.write(2*written, bkt_l[symbol]);
-								external_storage.write(2*written+1, idx-1);
-								++written;
-							}
-							bkt_l[symbol] = bkt_l[symbol] + 1;
-						}
-						else
-						{
-							right.write(right_pointer++, idx);
-						}
-					}
-				}
-				// continue with stack
-				while(left_pointer < number_of_lms_strings and text[left.read(left_pointer)] == c)
-				{
-					size_t idx = left.read(left_pointer--);
-					if(idx == 0)
-					{
-						idx = n;
-					}
-					--idx;
-					size_t symbol = text[idx];
-					// array[bkt_l[symbol]] = idx;
-					if(bkt_l[symbol]-offset < array.size())
-					{
-						array[bkt_l[symbol]-offset] = idx;
-					}
-					else
-					{
-						external_storage.write(2*written, bkt_l[symbol]);
-						external_storage.write(2*written+1, idx);
-						++written;
-					}
-					bkt_l[symbol] = bkt_l[symbol] + 1;
-				}
-			}
-		}
-
-		// Restore bkt_l from bkt_lms
-		for(size_t i=0; i<sigma; ++i)
-		{
-			bkt_l[i] = bkt_lms[i];
-		}
-	}
-	right_pointer--;
-	print_needed_time(3, lasttime, rekursion);
-
-	#if DEBUGLEVEL > 2
-	std::cout << std::string(rekursion, '\t') << "Schritt 4 - Scan virtual array from right to left" << std::endl;
-	#endif
-	left_pointer = 0;
-	left.reset();
-	{
-		// NEW
-
-		// Prepare bkt_s and backup it into bkt_lms
-		bkt_s_last=0, bkt_s_sum=0;
-		for(size_t i=0; i<sigma; ++i)
-		{
-			bkt_s_sum += bkt_s[i];
-			if(bkt_s[i])
-			{
-				bkt_s[i] = bkt_s_sum;
-				bkt_s_last = bkt_s_sum;
-			}
-			else
-			{
-				bkt_s[i] = bkt_s_sum;
-			}
-			bkt_lms[i] = bkt_s[i];
-		}
-		bound_s = bkt_s_sum;
-
-		// determine splitting parameters
-		for(size_t i=0; i<sigma; ++i)
-		{
-			if(bkt_s[i] > bkt_s_sum/2)
-			{
-				bkt_s_bound_char = i;
-				bkt_s_sum = bkt_s[i];
-				break;
-			}
-		}
-
-		if(parts > 1)
-		{
-			size_t partsize = bound_s/parts+1;
-			int_vector<> array(partsize, 0, int_width);
-			vector< cached_external_array<T_nsize> > cached_array(parts-1);
-			vector<uint64_t> cached_array_pointer(cached_array.size());
-			for(size_t i=0; i<parts-1; ++i)
-			{
-				cached_array[i].init("rightbuffer_"+ util::to_string(i) +"_"+util::to_string(rekursion), buffersize, true, true);
-				cached_array_pointer[i] = 0;
-			}
-
-			for(size_t c=sigma-1, pos=bkt_s_last-1, offset=partsize*(parts-1); c<sigma; --c)
-			{
-				// begin with array
-				for(; pos+1 > bkt_s[c]; --pos)
-				{
-					while(pos < offset)
-					{
-						// Load buffered values
-						offset -= partsize;
-						// offset = pos-partsize;
-						for(size_t i=0, cur_part=offset/partsize; i<cached_array_pointer[cur_part]/2; ++i)
-						{
-							size_t src = cached_array[cur_part].read(2*i);
-							size_t val = cached_array[cur_part].read(2*i+1);
-							array[src-offset] = val;
-						}
-						cached_array[offset/partsize].reset();
-					}
-
-					size_t idx = array[pos-offset];
-					if(idx==0)
-					{
-						idx = n;
-					}
-					--idx;
-					size_t symbol = text[idx];
-					if(symbol <= c)
-					{
-						bkt_s[symbol] = bkt_s[symbol] - 1;
-						size_t val = idx;
-						size_t src = bkt_s[symbol];
-						if( src >= offset)
-						{
-							array[src-offset] = val;
-						}
-						else
-						{
-							size_t part = src/partsize;
-							cached_array[part].write(cached_array_pointer[part]++, src);
-							cached_array[part].write(cached_array_pointer[part]++, val);
-						}
-					}
-					else
-					{
-						left.write(left_pointer++, array[pos-offset]);
-					}
-				}
-
-				// continue with stack
-				while(right_pointer < number_of_lms_strings and text[right.read(right_pointer)] == c)
-				{
-					size_t idx = right.read(right_pointer--);
-					if(idx == 0)
-					{
-						idx = n;
-					}
-					--idx;
-					size_t symbol = text[idx];
-					bkt_s[symbol] = bkt_s[symbol] - 1;
-
-					size_t val = idx;
-					size_t src = bkt_s[symbol];
-					if( src >= offset)
-					{
-						array[src-offset] = val;
-					}
-					else
-					{
-						size_t part = src/partsize;
-						cached_array[part].write(cached_array_pointer[part]++, src);
-						cached_array[part].write(cached_array_pointer[part]++, val);
-					}
-				}
-			}
-		}
-		else
-		{
-			int_vector<> array(bkt_s_sum, 0, int_width);
-			cached_external_array<T_nsize> external_storage("leftbuffer_"+util::to_string(rekursion), buffersize, true, true);
-			for(size_t c=sigma-1, pos=bkt_s_last-1, offset=bkt_s_sum, written=0; c<sigma; --c)
-			{
-				// Load lazy values
-				if(c == bkt_s_bound_char)
-				{
-					offset = 0;
-					for(size_t i=0; i<written; ++i)
-					{
-						size_t idx = external_storage.read(2*i);
-						size_t val = external_storage.read(2*i+1);
-						array[idx-offset] = val;
-					}
-				}
-
-				// begin with array
-				for(; pos+1 > bkt_s[c]; --pos)
-				{
-					size_t idx = array[pos-offset];
-					if(idx==0)
-					{
-						idx = n;
-					}
-					--idx;
-					size_t symbol = text[idx];
-					if(symbol <= c)
-					{
-						bkt_s[symbol] = bkt_s[symbol] - 1;
-						if(bkt_s[symbol] >= offset)
-						{
-							array[bkt_s[symbol]-offset] = idx;
-						}
-						else
-						{
-							external_storage.write(2*written, bkt_s[symbol]);
-							external_storage.write(2*written+1, idx);
-							++written;
-						}
-					}
-					else
-					{
-						left.write(left_pointer++, array[pos-offset]);
-					}
-				}
-				while(right_pointer < number_of_lms_strings and text[right.read(right_pointer)] == c)
-				{
-					size_t idx = right.read(right_pointer--);
-					if(idx == 0)
-					{
-						idx = n;
-					}
-					--idx;
-					size_t symbol = text[idx];
-					bkt_s[symbol] = bkt_s[symbol] - 1;
-					if(bkt_s[symbol] >= offset)
-					{
-						array[bkt_s[symbol]-offset] = idx;
-					}
-					else
-					{
-						external_storage.write(2*written, bkt_s[symbol]);
-						external_storage.write(2*written+1, idx);
-						++written;
-					}
-				}
-			}
-		}
-
-		// Restore bkt_s from bkt_lms
-		for(size_t i=0; i<sigma; ++i)
-		{
-			bkt_s[i] = bkt_lms[i];
-		}
-	}
-	print_R_line(util::to_string(rekursion), "blue");
-	right.reset();
-	right_pointer = 0;
-	--left_pointer;
-	print_needed_time(4, lasttime, rekursion);
-
-	#if DEBUGLEVEL > 2
-	std::cout << std::string(rekursion, '\t') << "Schritt 5 - Detect same lms-Strings, write text to file" << std::endl;
-	#endif
-	int_vector<1> same_lms(number_of_lms_strings, false);
-
-	size_t last_end_pos = first_lms_pos, ordnung = number_of_lms_strings-1;
-	same_lms[number_of_lms_strings-1] = true;
-	for(size_t i=number_of_lms_strings-2, a=0, b=0, last_a=left.read(number_of_lms_strings-1); i<number_of_lms_strings; --i)
-	{
-		b = last_a;
-		a = left.read(i);
-		last_a = a;
-
-		size_t end_pos = get_next_lms_position(text, a);
-		if(end_pos-a == last_end_pos-b)
-		{
-			while(a < end_pos and text[a] == text[b])
-			{
-				++a;
-				++b;
-			}
-			if(text[a] == text[b])
-			{
-				same_lms[i] = true;
-				--ordnung;
-			}
-		}
-		last_end_pos = end_pos;
-	}
-	util::clear(text);
-	print_needed_time(5, lasttime, rekursion);
-
-	#if DEBUGLEVEL > 2
-	std::cout << std::string(rekursion, '\t') << "Schritt 6 - create renaming table and store to file" << std::endl;
-	#endif
-	std::string filename_translation = "translation_"+util::to_string(rekursion);
-	{
-		int_vector<> name_to_position(ordnung+1, 0, int_width);
-		ordnung = 0;
-		for(size_t i=number_of_lms_strings-1; i<number_of_lms_strings; --i)
-		{
-			if(!same_lms[i])
-			{
-				++ordnung;
-			}
-			name_to_position[ordnung] = left.read(i);
-		}
-		util::store_to_file(name_to_position, filename_translation);
-	}
-	print_needed_time(6, lasttime, rekursion);
-
-	#if DEBUGLEVEL > 2
-	std::cout << std::string(rekursion, '\t') << "Schritt 7 - create renamed string" << std::endl;
-	#endif
-	print_R_line(util::to_string(rekursion), "red");
-	int_vector<> text_rek;
-	if(rekursion==0)
-	{
-		text_rek.set_int_width((bits::hi(ordnung+1)+1));
-	}
-	else
-	{
-		text_rek.set_int_width((bits::hi(number_of_lms_strings+1)+1));
-	}
-	text_rek.resize(number_of_lms_strings);
-std::cerr << "rekursion=" << rekursion << " text_rek.size()=" << text_rek.size() << " text_rek.get_int_width()=" << (uint64_t)text_rek.get_int_width() << std::endl;
-	util::set_zero_bits(text_rek);
-	{
-		if(rekursion==0)
-		{
-			text_rek.resize(n/2+1);
-			util::set_zero_bits(text_rek);
-			ordnung = 0;
-			for(size_t i=number_of_lms_strings-1; i<number_of_lms_strings; --i)
-			{
-				if(!same_lms[i])
-				{
-					++ordnung;
-				}
-				text_rek[left.read(left_pointer--)/2] = ordnung;
-			}
-			for(size_t i=0, pos=0; i<text_rek.size(); ++i)
-			{
-				if(text_rek[i]>0)
-				{
-					text_rek[pos++] = text_rek[i];
-				}
-			}
-			text_rek[number_of_lms_strings-1] = 0;
-			text_rek.resize(number_of_lms_strings);
-		}
-		else
-		{
-			int_vector<> names_in_correct_order(n/2+1, 0, (bits::hi(ordnung)+1));
-			ordnung = 0;
-			for(size_t i=number_of_lms_strings-1; i<number_of_lms_strings; --i)
-			{
-				if(!same_lms[i])
-				{
-					++ordnung;
-				}
-				names_in_correct_order[left.read(left_pointer--)/2] = ordnung;
-			}
-			for(size_t i=0, pos=0; i<names_in_correct_order.size(); ++i)
-			{
-				if(names_in_correct_order[i]>0)
-				{
-					text_rek[pos++] = names_in_correct_order[i];
-				}
-			}
-		}
-	}
-	util::clear(same_lms);
-	left.reset();
-	print_needed_time(7, lasttime, rekursion);
-
-	#if DEBUGLEVEL > 2
-	std::cout << std::string(rekursion, '\t') << "Schritt 8 - Determine complete LMS order (recursivly)" << std::endl;
-	#endif
-	int_vector<> bwt_rek;
-	bwt_rek.set_int_width(text_rek.get_int_width());
-	if(text_rek.size() > ordnung+1)
-	{
-		if(rekursion==0)
-		{
-			print_R_line(util::to_string(rekursion), "gray");
-			std::string text_filename_rek = "text_rek_"+util::to_string(rekursion);
-			util::store_to_file(text_rek, text_filename_rek);
-			uint64_t n_rek = text_rek.size();
-			util::clear(text_rek);
-			if(ordnung+1 < (1ULL<<8))
-			{
-				if(n_rek < (1ULL<<32))
-				{
-					_construct_bwt_from_text<uint8_t, uint32_t, int_vector<> >(text_filename_rek, ordnung+1, bwt_rek, rekursion+1);
-				}
-				else
-				{
-					_construct_bwt_from_text<uint8_t, uint64_t, int_vector<> >(text_filename_rek, ordnung+1, bwt_rek, rekursion+1);
-				}
-			}
-			else if(ordnung+1 < (1ULL<<16))
-			{
-				if(n_rek < (1ULL<<32))
-				{
-					_construct_bwt_from_text<uint16_t, uint32_t, int_vector<> >(text_filename_rek, ordnung+1, bwt_rek, rekursion+1);
-				}
-				else
-				{
-					_construct_bwt_from_text<uint16_t, uint64_t, int_vector<> >(text_filename_rek, ordnung+1, bwt_rek, rekursion+1);
-				}
-			}
-			else if(ordnung+1 < (1ULL<<32))
-			{
-				if(n_rek < (1ULL<<32))
-				{
-					_construct_bwt_from_text<uint32_t, uint32_t, int_vector<> >(text_filename_rek, ordnung+1, bwt_rek, rekursion+1);
-				}
-				else
-				{
-					_construct_bwt_from_text<uint32_t, uint64_t, int_vector<> >(text_filename_rek, ordnung+1, bwt_rek, rekursion+1);
-				}
-			}
-			else
-			{
-				_construct_bwt_from_text<uint64_t, uint64_t, int_vector<> >(text_filename_rek, ordnung+1, bwt_rek, rekursion+1);
-			}
-			remove(text_filename_rek.c_str());
-			print_R_line(util::to_string(rekursion), "gray");
-		}
-		else
-		{
-			text_rek.resize(text_rek.size()*2);
-			for(size_t i=0; i<number_of_lms_strings; ++i)
-			{
-				text_rek[number_of_lms_strings+i] = text_rek[i];
-				text_rek[i] = 0;
-			}
-
-			print_R_line(util::to_string(rekursion), "green");
-			construct_sa_simple(text_rek, text_rek, number_of_lms_strings, number_of_lms_strings, ordnung+1, rekursion+1);
-			print_R_line(util::to_string(rekursion), "green");
-			for(size_t i=0; i<number_of_lms_strings; ++i)
-			{
-				if(text_rek[i]>0)
-				{
-					text_rek[i] = text_rek[number_of_lms_strings+text_rek[i]-1];
-				}
-				else
-				{
-					text_rek[i] = 0;
-				}
-			}
-			text_rek.resize(number_of_lms_strings);
-			bwt_rek.resize(number_of_lms_strings);
-			for(size_t i=0; i<number_of_lms_strings; ++i)
-			{
-				bwt_rek[i] = text_rek[i];
-			}
-		}
-	}
-	else
-	{
-		bwt_rek.resize(text_rek.size());
-		bwt_rek[text_rek[0]] = text_rek[text_rek.size()-1];
-		for(size_t i=1; i<text_rek.size(); ++i)
-		{
-			bwt_rek[text_rek[i]] = text_rek[i-1];
-		}
-	}
-	util::clear(text_rek);
-	print_needed_time(8, lasttime, rekursion);
-
-	#if DEBUGLEVEL > 2
-	std::cout << std::string(rekursion, '\t') << "Schritt 9 - retranslate bwt" << std::endl;
-	#endif
-	{
-		int_vector<> name_to_position;
-		util::load_from_file(name_to_position, filename_translation);
-		remove(filename_translation.c_str());
-		right_pointer = 0;
-		for(size_t i=0; i<bwt_rek.size(); ++i)
-		{
-			right.write(right_pointer++, name_to_position[bwt_rek[i]]);
-		}
-	}
-	print_needed_time(9, lasttime, rekursion);
-
-	#if DEBUGLEVEL > 2
-	std::cout << std::string(rekursion, '\t') << "Schritt 10 - Reload text" << std::endl;
-	#endif
-	util::clear(bwt_rek);
-	util::load_from_file(text, text_filename);
-	print_needed_time(10, lasttime, rekursion);
-
-	// ToDo: Do this already in Step 6???
-	#if DEBUGLEVEL > 2
-	std::cout << std::string(rekursion, '\t') << "Schritt 11 - " << std::endl;
-	#endif
-	left_pointer = 0;
-	while(right_pointer>0)
-	{
-		size_t idx = right.read(--right_pointer);
-		if(idx == n-1)
-		{
-			idx = first_lms_pos;
-		}
-		else
-		{
-			idx = get_next_lms_position(text, idx);
-		}
-		left.write(left_pointer++, idx);
-	}
-	left_pointer--;
-	print_needed_time(11, lasttime, rekursion);
-
-	#if DEBUGLEVEL > 2
-	std::cout << std::string(rekursion, '\t') << "Schritt 12 - Scan virtual array from left to right second time" << std::endl;
-	#endif
-	right.reset();
-	right_pointer = 0;
-	cached_external_array<T_charsize> charstack("charstack_"+util::to_string(rekursion), buffersize, false, true);
-	size_t charstack_pointer = 0;
-	cached_external_array<T_charsize> cached_bwt("bwt_"+util::to_string(rekursion), buffersize, false, true);
-	size_t bwt_pointer = 0;
-	print_R_line(util::to_string(rekursion), "blue");
-	{
-		if(parts>1)
-		{
-			size_t partsize = bound_l/parts+1;
-
-			int_vector<> array(partsize, 0, int_width);
-			vector< cached_external_array<T_nsize> > cached_array(parts-1);
-			vector<uint64_t> cached_array_pointer(cached_array.size());
-			for(size_t i=1; i<parts; ++i)
-			{
-				cached_array[i-1].init("rightbuffer_"+ util::to_string(i-1) +"_"+util::to_string(rekursion), buffersize, true, true);
-				cached_array_pointer[i-1] = 0;
-			}
-
-			for(size_t c=0, pos=0, offset=0; c<sigma; ++c)
-			{
-				// begin with array
-				for( ; pos<bkt_l[c]; ++pos)
-				{
-					// Load lazy values
-					if(pos-offset >= partsize)
-					{
-						offset += partsize;
-						for(size_t i=0, cur_part=pos/partsize-1; i<cached_array_pointer[cur_part]/2; ++i)
-						{
-							size_t src = cached_array[cur_part].read(2*i);
-							size_t val = cached_array[cur_part].read(2*i+1);
-							array[src-offset] = val;
-						}
-						cached_array[pos/partsize-1].reset();
-					}
-
-					size_t idx = array[pos-offset];
-					if(idx == 0)
-					{
-						cached_bwt.write(bwt_pointer++, 0);
-						right.write(right_pointer++, idx);
-					}
-					else
-					{
-						size_t symbol = text[idx-1];
-						cached_bwt.write(bwt_pointer++, symbol);
-						if(symbol >= c)
-						{
-							size_t val = idx-1;
-							size_t src = bkt_l[symbol];
-							bkt_l[symbol] = bkt_l[symbol] + 1;
-							if( (src-offset)/partsize == 0)
-							{
-								array[src-offset] = val;
-							}
-							else
-							{
-								size_t part = src/partsize-1;
-								cached_array[part].write(cached_array_pointer[part]++, src);
-								cached_array[part].write(cached_array_pointer[part]++, val);
-							}
-						}
-						else
-						{
-							right.write(right_pointer++, idx);
-						}
-					}
-				}
-				bwt_pointer = C[c];
-
-				// continue with stack
-				while(left_pointer < number_of_lms_strings and text[left.read(left_pointer)] == c)
-				{
-					size_t idx = left.read(left_pointer--);
-					if(idx == 0)
-					{
-						idx = n;
-					}
-					--idx;
-					size_t symbol = text[idx];
-					charstack.write(charstack_pointer++, symbol);
-
-					size_t val = idx;
-					size_t src = bkt_l[symbol];
-					bkt_l[symbol] = bkt_l[symbol] + 1;
-					if( (src-offset)/partsize == 0)
-					{
-						array[src-offset] = val;
-					}
-					else
-					{
-						size_t part = src/partsize-1;
-						cached_array[part].write(cached_array_pointer[part]++, src);
-						cached_array[part].write(cached_array_pointer[part]++, val);
-					}
-				}
-			}
-		}
-		else
-		{
-			int_vector<> array(bkt_l_sum, 0, int_width);
-			cached_external_array<T_nsize> external_storage("rightbuffer_"+util::to_string(rekursion), buffersize, true, true);
-			for(size_t c=0, pos=0, offset=0, written=0; c<sigma; ++c)
-			{
-				// Load lazy values
-				if(c == bkt_l_bound_char)
-				{
-					offset = bkt_l_sum;
-					for(size_t i=0; i<written; ++i)
-					{
-						size_t idx = external_storage.read(2*i);
-						size_t val = external_storage.read(2*i+1);
-						array[idx-offset] = val;
-					}
-				}
-
-				// begin with array
-				for( ; pos<bkt_l[c]; ++pos)
-				{
-					size_t idx = array[pos-offset];
-					if(idx == 0)
-					{
-						cached_bwt.write(bwt_pointer++, 0);
-						right.write(right_pointer++, idx);
-					}
-					else
-					{
-						size_t symbol = text[idx-1];
-						cached_bwt.write(bwt_pointer++, symbol);
-						if(symbol >= c)
-						{
-							if(bkt_l[symbol]-offset < array.size())
-							{
-								array[bkt_l[symbol]-offset] = idx-1;
-							}
-							else
-							{
-								external_storage.write(2*written, bkt_l[symbol]);
-								external_storage.write(2*written+1, idx-1);
-								++written;
-							}
-							bkt_l[symbol] = bkt_l[symbol] + 1;
-						}
-						else
-						{
-							right.write(right_pointer++, idx);
-						}
-					}
-				}
-				bwt_pointer = C[c];
-
-				// continue with stack
-				while(left_pointer < number_of_lms_strings and text[left.read(left_pointer)] == c)
-				{
-					size_t idx = left.read(left_pointer--);
-					if(idx == 0)
-					{
-						idx = n;
-					}
-					--idx;
-					size_t symbol = text[idx];
-					charstack.write(charstack_pointer++, symbol);
-					if(bkt_l[symbol]-offset < array.size())
-					{
-						array[bkt_l[symbol]-offset] = idx;
-					}
-					else
-					{
-						external_storage.write(2*written, bkt_l[symbol]);
-						external_storage.write(2*written+1, idx);
-						++written;
-					}
-					bkt_l[symbol] = bkt_l[symbol] + 1;
-				}
-			}
-		}
-	}
-	left.reset();
-	charstack_pointer--;
-	right_pointer--;
-	print_needed_time(12, lasttime, rekursion);
-
-	#if DEBUGLEVEL > 2
-	std::cout << std::string(rekursion, '\t') << "Schritt 13 - Scan virtual array from right to left second time " << std::endl;
-	#endif
-	cached_bwt.set_write_direction(false);
-	{
-		if(parts > 1)
-		{
-			size_t partsize = bound_s/parts+1;
-
-			int_vector<> array(partsize, 0, int_width);
-			vector< cached_external_array<T_nsize> > cached_array(parts-1);
-			vector<uint64_t> cached_array_pointer(cached_array.size());
-			for(size_t i=0; i<parts-1; ++i)
-			{
-				cached_array[i].init("leftbuffer_"+ util::to_string(i) +"_"+util::to_string(rekursion), buffersize, true, true);
-				cached_array_pointer[i] = 0;
-			}
-
-			for(size_t c=sigma-1, pos=bkt_s_last-1, offset=partsize*(parts-1); c<sigma; --c)
-			{
-				// begin with array
-				assert(c < C.size() );
-				bwt_pointer = C[c]-1;
-				for(; pos+1 > bkt_s[c]; --pos)
-				{
-					while(pos < offset)
-					{
-						// Load buffered values
-						offset -= partsize;
-						for(size_t i=0, cur_part=offset/partsize; i<cached_array_pointer[cur_part]/2; ++i)
-						{
-							size_t src = cached_array[cur_part].read(2*i);
-							size_t val = cached_array[cur_part].read(2*i+1);
-							assert( (src-offset) < array.size() );
-							array[src-offset] = val;
-						}
-						assert( (offset/partsize) < cached_array.size() );
-						cached_array[offset/partsize].reset();
-					}
-
-					assert( (pos-offset) < array.size() );
-					size_t idx = array[pos-offset];
-					if(idx==0)
-					{
-						idx = n;
-					}
-					--idx;
-					assert( (idx) < text.size() );
-					size_t symbol = text[idx];
-					if(symbol <= c)
-					{
-						cached_bwt.write(bwt_pointer--, symbol);
-						assert( (symbol) < bkt_s.size() );
-						bkt_s[symbol] = bkt_s[symbol] - 1;
-						size_t val = idx;
-						size_t src = bkt_s[symbol];
-						if( src >= offset)
-						{
-							assert( (src-offset) < array.size() );
-							array[src-offset] = val;
-						}
-						else
-						{
-							size_t part = src/partsize;
-							assert( part < cached_array.size() );
-							cached_array[part].write(cached_array_pointer[part]++, src);
-							cached_array[part].write(cached_array_pointer[part]++, val);
-						}
-					}
-					else
-					{
-						cached_bwt.write(bwt_pointer--, charstack.read(charstack_pointer--));
-					}
-				}
-
-				// continue with stack
-				while(right_pointer < number_of_lms_strings and text[right.read(right_pointer)] == c)
-				{
-					size_t idx = right.read(right_pointer--);
-					if(idx == 0)
-					{
-						idx = n;
-					}
-					--idx;
-					size_t symbol = text[idx];
-					assert( (symbol) < bkt_s.size() );
-					bkt_s[symbol] = bkt_s[symbol] - 1;
-
-					size_t val = idx;
-					size_t src = bkt_s[symbol];
-					if( src >= offset)
-					{
-						assert( (src-offset) < array.size() );
-						array[src-offset] = val;
-					}
-					else
-					{
-						size_t part = src/partsize;
-						assert( (part) < cached_array.size() );
-						cached_array[part].write(cached_array_pointer[part]++, src);
-						cached_array[part].write(cached_array_pointer[part]++, val);
-					}
-				}
-			}
-		}
-		else
-		{
-			int_vector<> array(bkt_s_sum, 0, int_width);
-			cached_external_array<T_nsize> external_storage("leftbuffer_"+util::to_string(rekursion), buffersize, true, true);
-			for(size_t c=sigma-1, pos=bkt_s_last-1, offset=bkt_s_sum, written=0; c<sigma; --c)
-			{
-				// Load lazy values
-				if(c == bkt_s_bound_char)
-				{
-					offset = 0;
-					for(size_t i=0; i<written; ++i)
-					{
-						size_t idx = external_storage.read(2*i);
-						size_t val = external_storage.read(2*i+1);
-						array[idx-offset] = val;
-					}
-				}
-
-				// begin with array
-				bwt_pointer = C[c]-1;
-				for(; pos+1 > bkt_s[c]; --pos)
-				{
-					size_t idx = array[pos-offset];
-					if(idx==0)
-					{
-						idx = n;
-					}
-					--idx;
-					size_t symbol = text[idx];
-					if(symbol <= c)
-					{
-						cached_bwt.write(bwt_pointer--, symbol);
-						bkt_s[symbol] = bkt_s[symbol] - 1;
-						if(bkt_s[symbol] >= offset)
-						{
-							array[bkt_s[symbol]-offset] = idx;
-						}
-						else
-						{
-							external_storage.write(2*written, bkt_s[symbol]);
-							external_storage.write(2*written+1, idx);
-							++written;
-						}
-					}
-					else
-					{
-						cached_bwt.write(bwt_pointer--, charstack.read(charstack_pointer--));
-					}
-				}
-
-				// continue with stack
-				while(right_pointer < number_of_lms_strings and text[right.read(right_pointer)] == c)
-				{
-					size_t idx = right.read(right_pointer--);
-					if(idx == 0)
-					{
-						idx = n;
-					}
-					--idx;
-					size_t symbol = text[idx];
-					bkt_s[symbol] = bkt_s[symbol] - 1;
-					if(bkt_s[symbol] >= offset)
-					{
-						array[bkt_s[symbol]-offset] = idx;
-					}
-					else
-					{
-						external_storage.write(2*written, bkt_s[symbol]);
-						external_storage.write(2*written+1, idx);
-						++written;
-					}
-				}
-			}
-		}
-	}
-	print_R_line(util::to_string(rekursion), "blue");
-	print_needed_time(13, lasttime, rekursion);
-
-	#if DEBUGLEVEL > 2
-	std::cout << std::string(rekursion, '\t') << "Schritt 14 - Load bwt from file to memory" << std::endl;
-	#endif
-	cached_bwt.set_read_direction(true);
-	text.swap(bwt);
-	for(size_t i=0; i<n; ++i)
-	{
-		bwt[i] = cached_bwt.read(i);
-	}
-	print_needed_time(14, lasttime, rekursion);
-
-	#if DEBUGLEVEL > 0
-	std::cout << std::string(rekursion, '\t') << "recursion level=" << rekursion << " time=" << (get_current_timestamp()-ts_begin)/1000 << std::endl;
-	#endif
-	return;
-}
-*/
-
->>>>>>> c9c713a6
 }// end namespace
 
 #endif