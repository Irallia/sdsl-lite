// Copyright (c) 2016, the SDSL Project Authors.  All rights reserved.
// Please see the AUTHORS file for details.  Use of this source code is governed
// by a BSD license that can be found in the LICENSE file.
/*! \file enc_vector.hpp
   \brief enc_vector.hpp contains the sdsl::enc_vector class.
   \author Simon Gog
*/
#ifndef SDSL_ENC_VECTOR
#define SDSL_ENC_VECTOR

#include "int_vector.hpp"
#include "coder.hpp"
#include "iterators.hpp"


//! Namespace for the succinct data structure library.
namespace sdsl {

template <uint8_t t_width>
struct enc_vector_trait {
	typedef int_vector<0> int_vector_type;
};

template <>
struct enc_vector_trait<32> {
	typedef int_vector<32> int_vector_type;
};

template <>
struct enc_vector_trait<64> {
	typedef int_vector<64> int_vector_type;
};

//! A generic immutable space-saving vector class for unsigned integers.
/*! A vector v is stored more space-efficiently by self-delimiting coding
 *  the deltas v[i+1]-v[i] (v[-1]:=0). Space of the structure and random
 *  access time to it can be controlled by a sampling parameter t_dens.
 *
 *  \tparam t_coder  Self-delimiting coder.
 *  \tparam t_dens   Every t_dens-th element of v is sampled.
 *  \tparam t_width  Width of the int_vector used to store the samples and pointers.
 *  This class is a parameter of csa_sada.
 * @ingroup int_vector
 */
template <class t_coder = coder::elias_delta, uint32_t t_dens = 128, uint8_t t_width = 0>
class enc_vector {
private:
	static_assert(t_dens > 1, "enc_vector: sample density must be larger than `1`");

public:
	typedef uint64_t											value_type;
	typedef random_access_const_iterator<enc_vector>			iterator;
	typedef iterator											const_iterator;
	typedef const value_type									reference;
	typedef const value_type									const_reference;
	typedef const value_type*									const_pointer;
	typedef ptrdiff_t											difference_type;
	typedef int_vector<>::size_type								size_type;
	typedef t_coder												coder;
	typedef typename enc_vector_trait<t_width>::int_vector_type int_vector_type;
	typedef iv_tag												index_category;
	static const uint32_t										sample_dens = t_dens;
	typedef enc_vector											enc_vec_type;

	int_vector<0> m_z; // storage for encoded deltas
private:
	int_vector_type m_sample_vals_and_pointer; // samples and pointers
	size_type		m_size = 0;				   // number of vector elements

	void clear()
	{
		m_z.resize(0);
		m_size = 0;
		m_sample_vals_and_pointer.resize(0);
	}

public:
	enc_vector()				  = default;
	enc_vector(const enc_vector&) = default;
	enc_vector(enc_vector&&)	  = default;
	enc_vector& operator=(const enc_vector&) = default;
	enc_vector& operator=(enc_vector&&) = default;

	//! Constructor for a Container of unsigned integers.
	/*! \param c A container of unsigned integers.
          */
	template <class Container>
	enc_vector(const Container& c);

	//! Constructor for an int_vector_buffer of unsigned integers.
	/*
            \param v_buf A int_vector_buf.
        */
	template <uint8_t int_width>
	enc_vector(int_vector_buffer<int_width>& v_buf);

	//! Default Destructor
	~enc_vector() {}

	//! The number of elements in the enc_vector.
	size_type size() const { return m_size; }

	//! Return the largest size that this container can ever have.
	static size_type max_size() { return int_vector<>::max_size() / 2; }

	//!    Returns if the enc_vector is empty.
	bool empty() const { return 0 == m_size; }

	//! Iterator that points to the first element of the enc_vector.
	const const_iterator begin() const { return const_iterator(this, 0); }

	//! Iterator that points to the position after the last element of the enc_vector.
	const const_iterator end() const { return const_iterator(this, this->m_size); }

	bool operator==(const enc_vector& v) const
	{
		return m_size && v.m_size && m_z == v.m_z &&
			   m_sample_vals_and_pointer == v.m_sample_vals_and_pointer;
	}

	bool operator!=(const enc_vector& v) const { return !(*this == v); }

	//! operator[]
	/*! \param i Index. \f$ i \in [0..size()-1]\f$.
         */
	value_type operator[](size_type i) const;

	//! Serialize the enc_vector to a stream.
	/*! \param out Out stream to write the data structure.
            \return The number of written bytes.
         */
	size_type
	serialize(std::ostream& out, structure_tree_node* v = nullptr, std::string name = "") const;

	//! Load the enc_vector from a stream.
	void load(std::istream& in);

	//! Returns the i-th sample of enc_vector
	/*! \param i The index of the sample. 0 <= i < size()/get_sample_dens()
         *  \return The value of the i-th sample.
         */
	value_type sample(const size_type i) const;

	uint32_t get_sample_dens() const { return t_dens; }

	/*!
         * \param i The index of the sample for which all values till the next sample should be decoded. 0 <= i < size()/get_sample_dens()
         * \param it A pointer to a uint64_t vector, whereto the values should be written
         */
	void get_inter_sampled_values(const size_type i, uint64_t* it) const
	{
		*(it++) = 0;
		if (i * t_dens + t_dens - 1 < size()) {
			t_coder::template decode<true, true>(
			m_z.data(), m_sample_vals_and_pointer[(i << 1) + 1], t_dens - 1, it);
		} else {
			assert(i * t_dens < size());
			t_coder::template decode<true, true>(
			m_z.data(), m_sample_vals_and_pointer[(i << 1) + 1], size() - i * t_dens - 1, it);
		}
	};
};

template <class t_coder, uint32_t t_dens, uint8_t t_width>
inline typename enc_vector<t_coder, t_dens, t_width>::value_type
enc_vector<t_coder, t_dens, t_width>::operator[](const size_type i) const
{
	assert(i + 1 != 0);
	assert(i < m_size);
	size_type idx = i / get_sample_dens();
	return m_sample_vals_and_pointer[idx << 1] +
		   t_coder::decode_prefix_sum(
		   m_z.data(), m_sample_vals_and_pointer[(idx << 1) + 1], i - t_dens * idx);
}

template <class t_coder, uint32_t t_dens, uint8_t t_width>
inline typename enc_vector<t_coder, t_dens, t_width>::value_type
enc_vector<t_coder, t_dens, t_width>::sample(const size_type i) const
{
	assert(i * get_sample_dens() + 1 != 0);
	assert(i * get_sample_dens() < m_size);
	return m_sample_vals_and_pointer[i << 1];
}

template <class t_coder, uint32_t t_dens, uint8_t t_width>
template <class Container>
enc_vector<t_coder, t_dens, t_width>::enc_vector(const Container& c)
{
	// clear bit_vectors
	clear();

	if (c.empty()) // if c is empty there is nothing to do...
		return;
	typename Container::const_iterator it = c.begin(), end = c.end();
	typename Container::value_type	 v1 = *it, v2, max_sample_value = 0, x;
	size_type						   samples = 0;
	size_type						   z_size  = 0;
	//  (1) Calculate maximal value of samples and of deltas
	for (size_type i = 0, no_sample = 0; it != end; ++it, ++i, --no_sample) {
		v2 = *it;
		if (!no_sample) { // add a sample
			no_sample									= get_sample_dens();
			if (max_sample_value < v2) max_sample_value = v2;
			++samples;
		} else {
			z_size += t_coder::encoding_length(v2 - v1);
		}
		v1 = v2;
	}
	//    (2) Write sample values and deltas
	{
		if (max_sample_value > z_size + 1)
			m_sample_vals_and_pointer.width(bits::hi(max_sample_value) + 1);
		else
			m_sample_vals_and_pointer.width(bits::hi(z_size + 1) + 1);
		m_sample_vals_and_pointer.resize(2 * samples + 2); // add 2 for last entry
		util::set_to_value(m_sample_vals_and_pointer, 0);
		typename int_vector_type::iterator sv_it = m_sample_vals_and_pointer.begin();
		z_size									 = 0;
		size_type no_sample						 = 0;
		for (it = c.begin(); it != end; ++it, --no_sample) {
			v2 = *it;
			if (!no_sample) { // add a sample
				no_sample = get_sample_dens();
				*sv_it	= v2;
				++sv_it;
				*sv_it = z_size;
				++sv_it;
			} else {
				x = v2 - v1;
				z_size += t_coder::encoding_length(x);
			}
			v1 = v2;
		}
		*sv_it = 0;
		++sv_it; // initialize
		*sv_it = z_size + 1;
		++sv_it; // last entry

		m_z				 = int_vector<>(z_size, 0, 1);
		uint64_t* z_data = t_coder::raw_data(m_z);
		uint8_t   offset = 0;
		no_sample		 = 0;
		for (it = c.begin(); it != end; ++it, --no_sample) {
			v2 = *it;
			if (!no_sample) { // add a sample
				no_sample = get_sample_dens();
			} else {
				t_coder::encode(v2 - v1, z_data, offset);
			}
			v1 = v2;
		}
	}
	m_size = c.size();
}

template <class t_coder, uint32_t t_dens, uint8_t t_width>
template <uint8_t int_width>
enc_vector<t_coder, t_dens, t_width>::enc_vector(int_vector_buffer<int_width>& v_buf)
{
<<<<<<< HEAD
	// clear bit_vectors
	clear();
	size_type n = v_buf.size();
	if (n == 0) // if c is empty there is nothing to do...
		return;
	value_type		v1 = 0, v2 = 0, max_sample_value = 0;
	size_type		samples = 0, z_size = 0;
	const size_type sd = get_sample_dens();
	//  (1) Calculate maximal value of samples and of deltas
	for (size_type i = 0, no_sample = 0; i < n; ++i, --no_sample) {
		v2 = v_buf[i];
		if (!no_sample) { // is sample
			no_sample									= sd;
			if (max_sample_value < v2) max_sample_value = v2;
			++samples;
		} else {
			z_size += t_coder::encoding_length(v2 - v1);
		}
		v1 = v2;
	}

	//    (2) Write sample values and deltas
	//    (a) Initialize array for sample values and pointers
	if (max_sample_value > z_size + 1)
		m_sample_vals_and_pointer.width(bits::hi(max_sample_value) + 1);
	else
		m_sample_vals_and_pointer.width(bits::hi(z_size + 1) + 1);
	m_sample_vals_and_pointer.resize(2 * samples + 2); // add 2 for last entry
	util::set_to_value(m_sample_vals_and_pointer, 0);

	//    (b) Initilize bit_vector for encoded data
	m_z				 = int_vector<>(z_size, 0, 1);
	uint64_t* z_data = t_coder::raw_data(m_z);
	uint8_t   offset = 0;

	//    (c) Write sample values and deltas
	z_size = 0;
	for (size_type i = 0, j = 0, no_sample = 0; i < n; ++i, --no_sample) {
		v2 = v_buf[i];
		if (!no_sample) { // is sample
			no_sample					   = sd;
			m_sample_vals_and_pointer[j++] = v2;	 // write samples
			m_sample_vals_and_pointer[j++] = z_size; // write pointers
		} else {
			z_size += t_coder::encoding_length(v2 - v1);
			t_coder::encode(v2 - v1, z_data, offset); // write encoded values
		}
		v1 = v2;
	}
	m_size = n;
=======
    // clear bit_vectors
    clear();
    size_type n = v_buf.size();
    if (n == 0)  // if c is empty there is nothing to do...
        return;
    value_type     v1=0, v2=0, max_sample_value=0;
    size_type samples=0, z_size=0;
    const size_type sd = get_sample_dens();
//  (1) Calculate maximal value of samples and of deltas
    for (size_type i=0, no_sample = 0; i < n; ++i, --no_sample) {
        v2 = v_buf[i];
        if (!no_sample) { // is sample
            no_sample = sd;
            if (max_sample_value < v2) max_sample_value = v2;
            ++samples;
        } else {
            z_size += t_coder::encoding_length(v2-v1);
        }
        v1 = v2;
    }

    /*    {
            double sd_size_in_megabytes = 0;
            size_t begin = 0, end=0;
            while( begin != n) {
                begin = end;
                while ( end+1 < n and v_buf[end]<v_buf[end+1] )
                    ++end;
                ++end;
                size_t m = end-begin;
                std::cout<<"m="<<m<<std::endl;
                sd_vector_builder builder(n, m);
                for(size_t i=begin; i<end; ++i)
                    builder.set(v_buf[i]);
                sd_size_in_megabytes += size_in_mega_bytes(sd_vector<>(builder));
            }
            std::cout<<"sd_size_in_megabytes = "<<sd_size_in_megabytes<<std::endl;
        }
    */

//    (2) Write sample values and deltas
//    (a) Initialize array for sample values and pointers
    if (max_sample_value > z_size+1)
        m_sample_vals_and_pointer.width(bits::hi(max_sample_value) + 1);
    else
        m_sample_vals_and_pointer.width(bits::hi(z_size+1) + 1);
    m_sample_vals_and_pointer.resize(2*samples+2); // add 2 for last entry
    util::set_to_value(m_sample_vals_and_pointer, 0);

//    (b) Initilize bit_vector for encoded data
    m_z = int_vector<>(z_size, 0, 1);
    uint64_t* z_data = t_coder::raw_data(m_z);
    uint8_t offset = 0;

//    (c) Write sample values and deltas
    z_size = 0;
    for (size_type i=0, j=0, no_sample = 0; i < n; ++i, --no_sample) {
        v2 = v_buf[i];
        if (!no_sample) { // is sample
            no_sample = sd;
            m_sample_vals_and_pointer[j++] = v2;    // write samples
            m_sample_vals_and_pointer[j++] = z_size;// write pointers
        } else {
            z_size += t_coder::encoding_length(v2-v1);
            t_coder::encode(v2-v1, z_data, offset);   // write encoded values
        }
        v1 = v2;
    }
    m_size = n;

    {
        sd_vector_builder builder(z_size, m_sample_vals_and_pointer.size()/2);
        for (size_t i=0; 2*i+1<m_sample_vals_and_pointer.size(); ++i)
            builder.set(m_sample_vals_and_pointer[2*i+1]);
        std::cout<<"pointers in mb = " << size_in_mega_bytes(sd_vector<>(builder)) << std::endl;
    }
>>>>>>> e0145d9d
}

template <class t_coder, uint32_t t_dens, uint8_t t_width>
enc_vector<>::size_type enc_vector<t_coder, t_dens, t_width>::serialize(std::ostream& out,
																		structure_tree_node* v,
																		std::string name) const
{
	structure_tree_node* child = structure_tree::add_child(v, name, util::class_name(*this));
	size_type			 written_bytes = 0;
	written_bytes += write_member(m_size, out, child, "size");
	written_bytes += m_z.serialize(out, child, "encoded deltas");
	written_bytes += m_sample_vals_and_pointer.serialize(out, child, "samples_and_pointers");
	structure_tree::add_size(child, written_bytes);
	return written_bytes;
}

template <class t_coder, uint32_t t_dens, uint8_t t_width>
void enc_vector<t_coder, t_dens, t_width>::load(std::istream& in)
{
	read_member(m_size, in);
	m_z.load(in);
	m_sample_vals_and_pointer.load(in);
}

} // end namespace sdsl
#endif<|MERGE_RESOLUTION|>--- conflicted
+++ resolved
@@ -258,58 +258,6 @@
 template <uint8_t int_width>
 enc_vector<t_coder, t_dens, t_width>::enc_vector(int_vector_buffer<int_width>& v_buf)
 {
-<<<<<<< HEAD
-	// clear bit_vectors
-	clear();
-	size_type n = v_buf.size();
-	if (n == 0) // if c is empty there is nothing to do...
-		return;
-	value_type		v1 = 0, v2 = 0, max_sample_value = 0;
-	size_type		samples = 0, z_size = 0;
-	const size_type sd = get_sample_dens();
-	//  (1) Calculate maximal value of samples and of deltas
-	for (size_type i = 0, no_sample = 0; i < n; ++i, --no_sample) {
-		v2 = v_buf[i];
-		if (!no_sample) { // is sample
-			no_sample									= sd;
-			if (max_sample_value < v2) max_sample_value = v2;
-			++samples;
-		} else {
-			z_size += t_coder::encoding_length(v2 - v1);
-		}
-		v1 = v2;
-	}
-
-	//    (2) Write sample values and deltas
-	//    (a) Initialize array for sample values and pointers
-	if (max_sample_value > z_size + 1)
-		m_sample_vals_and_pointer.width(bits::hi(max_sample_value) + 1);
-	else
-		m_sample_vals_and_pointer.width(bits::hi(z_size + 1) + 1);
-	m_sample_vals_and_pointer.resize(2 * samples + 2); // add 2 for last entry
-	util::set_to_value(m_sample_vals_and_pointer, 0);
-
-	//    (b) Initilize bit_vector for encoded data
-	m_z				 = int_vector<>(z_size, 0, 1);
-	uint64_t* z_data = t_coder::raw_data(m_z);
-	uint8_t   offset = 0;
-
-	//    (c) Write sample values and deltas
-	z_size = 0;
-	for (size_type i = 0, j = 0, no_sample = 0; i < n; ++i, --no_sample) {
-		v2 = v_buf[i];
-		if (!no_sample) { // is sample
-			no_sample					   = sd;
-			m_sample_vals_and_pointer[j++] = v2;	 // write samples
-			m_sample_vals_and_pointer[j++] = z_size; // write pointers
-		} else {
-			z_size += t_coder::encoding_length(v2 - v1);
-			t_coder::encode(v2 - v1, z_data, offset); // write encoded values
-		}
-		v1 = v2;
-	}
-	m_size = n;
-=======
     // clear bit_vectors
     clear();
     size_type n = v_buf.size();
@@ -331,25 +279,6 @@
         v1 = v2;
     }
 
-    /*    {
-            double sd_size_in_megabytes = 0;
-            size_t begin = 0, end=0;
-            while( begin != n) {
-                begin = end;
-                while ( end+1 < n and v_buf[end]<v_buf[end+1] )
-                    ++end;
-                ++end;
-                size_t m = end-begin;
-                std::cout<<"m="<<m<<std::endl;
-                sd_vector_builder builder(n, m);
-                for(size_t i=begin; i<end; ++i)
-                    builder.set(v_buf[i]);
-                sd_size_in_megabytes += size_in_mega_bytes(sd_vector<>(builder));
-            }
-            std::cout<<"sd_size_in_megabytes = "<<sd_size_in_megabytes<<std::endl;
-        }
-    */
-
 //    (2) Write sample values and deltas
 //    (a) Initialize array for sample values and pointers
     if (max_sample_value > z_size+1)
@@ -379,14 +308,6 @@
         v1 = v2;
     }
     m_size = n;
-
-    {
-        sd_vector_builder builder(z_size, m_sample_vals_and_pointer.size()/2);
-        for (size_t i=0; 2*i+1<m_sample_vals_and_pointer.size(); ++i)
-            builder.set(m_sample_vals_and_pointer[2*i+1]);
-        std::cout<<"pointers in mb = " << size_in_mega_bytes(sd_vector<>(builder)) << std::endl;
-    }
->>>>>>> e0145d9d
 }
 
 template <class t_coder, uint32_t t_dens, uint8_t t_width>
