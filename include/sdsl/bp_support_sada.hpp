--- conflicted
+++ resolved
@@ -331,11 +331,7 @@
     public:
         const RankSupport& bp_rank;						//!< The rank support for the supported balanced parentheses sequence.
         const SelectSupport& bp_select;					//!< The select support for the supported balanced parentheses sequence.
-<<<<<<< HEAD
-        const sml_block_array_type&	sml_block_min_max;	//!< The array which contains the entries of the small blocks. I.e. the relativ maximum and minumum for the small blocks.
-=======
         const sml_block_array_type&	sml_block_min_max;	//!< The array which contains the entries of the small blocks. I.e. the relative maximum and minimum for the small blocks.
->>>>>>> 94fcd236
         const med_block_array_type&  med_block_min_max;	//!< The array which contains the min max tree of the medium blocks.
 
         bp_support_sada():m_bp(NULL), m_size(0), m_sml_blocks(0), m_med_blocks(0), m_med_inner_blocks(0),
