/* sdsl - succinct data structures library
    Copyright (C) 2011 Simon Gog

    This program is free software: you can redistribute it and/or modify
    it under the terms of the GNU General Public License as published by
    the Free Software Foundation, either version 3 of the License, or
    (at your option) any later version.

    This program is distributed in the hope that it will be useful,
    but WITHOUT ANY WARRANTY; without even the implied warranty of
    MERCHANTABILITY or FITNESS FOR A PARTICULAR PURPOSE.  See the
    GNU General Public License for more details.

    You should have received a copy of the GNU General Public License
    along with this program.  If not, see http://www.gnu.org/licenses/ .
*/
/*! \file wt_int_rlmn.hpp
    \brief wt_int_rlmn.hpp contains a class for a compressed wavelet tree. Compression is achieved by exploiting runs in the input sequence.
	\author Simon Gog
TODO: merge with wt_rlmn
*/
#ifndef INCLUDED_SDSL_WT_INT_RLMN
#define INCLUDED_SDSL_WT_INT_RLMN

#include "sdsl_concepts.hpp"
#include "int_vector.hpp"
#include "int_vector_buffer.hpp"
#include "sd_vector.hpp"  // for standard initialisation of template parameters 
#include "util.hpp"
#include "wt_int.hpp"
#include "rrr_vector.hpp"
#include <algorithm> // for std::swap
#include <stdexcept>
#include <vector>
#include <utility> // for pair
#include <queue>
#include <iostream>


#ifdef SDSL_DEBUG
#define SDSL_DEBUG_WAVELET_TREE_HUFFMAN_RL
#endif


//! Namespace for the succinct data structure library.
namespace sdsl
{

//! A Wavelet Tree class for byte sequences.
/*!
 * A wavelet tree is build for a vector of characters over the alphabet \f$\Sigma\f$.
 * This class should be used only for small alphabets \f$\Sigma \ll n\f$ (see wt_int for a wavelet tree for big alphabets).
 * The wavelet tree \f$wt\f$ consists of a tree of bitvectors and provides three efficient methods:
 *   - The "[]"-operator: \f$wt[i]\f$ returns the ith symbol of vector for which the wavelet tree was build for.
 *   - The rank method: \f$wt.rank(i,c)\f$ returns the number of occurrences of symbol \f$c\f$ in the prefix [0..i-1] in the vector for which the wavelet tree was build for.
 *   - The select method: \f$wt.select(j,c)\f$ returns the index \f$i\in [0..size()-1]\f$ of the jth occurrence of symbol \f$c\f$.
 *
 *	\par Space complexity
 *		 \f$ nH_0 + 2|\Sigma|\log n + 2n + o(n) \f$ bits, where \f$n\f$ is the size of the vector the wavelet tree was build for.
 *
 *  \par Note
 *       This implementation is based on the idea of Veli Mäkinen and Gonzalo Navarro presented in the paper
 *       "Succint Suffix Arrays Based on Run-Length Encoding" (CPM 2005)
 *
 *   @ingroup wt
 *
 *  \tparam BitVector 		Type of the bitvector which is used to represent bf and bl which mark the head of each run in the original sequence.
 *  \tparam RankSupport		Type of the rank support for bitvectors bf and bl.
 *  \tparam SelectSupport   Type of the select support for bitvectors bf and lb.
 *  \tparam WaveletTree		Type of the wavelet tree for the string consisting of the heads of the runs of the original sequence.
 */
template<class BitVector = sd_vector<>,
         class RankSupport = typename BitVector::rank_1_type,
         class SelectSupport = typename BitVector::select_1_type,
         class WaveletTree = wt_int<rrr_vector<63> > >
class wt_int_rlmn
{
    public:
        typedef int_vector<>::size_type		size_type;
        typedef int_vector<>::value_type	value_type;
        typedef BitVector					bit_vector_type;
        typedef RankSupport					rank_support_type;
        typedef SelectSupport           	select_support_type;
        typedef WaveletTree             	wt_type;
        typedef wt_tag						index_category;
        typedef int_alphabet_tag			alphabet_category;
    private:
        size_type 				m_size;         // size of the original input sequence
        bit_vector_type			m_bl;	        // bit vector which indicates the starts of runs in
        // the BWT (or last column), i.e. _b_ _l_ast
        bit_vector_type         m_bf;           // bit vector which indicates the starts of runs in
        // the first column of the sorted suffixes, i.e _b_ _f_irst
        wt_type					m_wt;	        // wavelet tree for all levels
        // two equal chars
        rank_support_type		m_bl_rank;      // rank support for bit vector bl
        rank_support_type		m_bf_rank;	    // rank support for bit vector bf
        select_support_type     m_bl_select;    // select support for bit vector bl
        select_support_type     m_bf_select;    // select support for bit vector bf
        int_vector<>            m_C;     		//
        int_vector<>            m_C_bf_rank;    // stores the number of 1s in m_bf for the prefixes
        // m_bf[0..m_C[0]],m_bf[0..m_C[1]],....,m_bf[0..m_C[sigma-1]];
        // named C_s in the original paper

        void copy(const wt_int_rlmn& wt) {
            m_size          = wt.m_size;
            m_bl            = wt.m_bl;
            m_bf            = wt.m_bf;
            m_wt            = wt.m_wt;
            m_bl_rank       = wt.m_bl_rank;
            m_bl_rank.set_vector(&m_bl);
            m_bf_rank       = wt.m_bf_rank;
            m_bf_rank.set_vector(&m_bf);
            m_bl_select     = wt.m_bl_select;
            m_bl_select.set_vector(&m_bl);
            m_bf_select     = wt.m_bf_select;
            m_bf_select.set_vector(&m_bf);
            m_C             = wt.m_C;
            m_C_bf_rank     = wt.m_C_bf_rank;
        }

    public:
        const size_type& sigma;

        // Default constructor
        wt_int_rlmn():m_size(0), sigma(m_wt.sigma) {};

        // Construct the wavelet tree from a random access container
        /*
         *	\param rac Reference to the vector (or unsigned char array) for which the wavelet tree should be build.
         *	\param size Size of the prefix of the vector (or unsigned char array) for which the wavelet tree should be build.
         *	\par Time complexity
         *		\f$ \Order{n\log|\Sigma|}\f$, where \f$n=size\f$
         */
        wt_int_rlmn(const unsigned char* rac, size_type size):m_size(size), sigma(m_wt.sigma) {
            // TODO: Delegate this to the file_buffer constructor using a wrapper for the file_buffer
            std::cerr << "ERROR: Constructor of wt_int_rlmn not implemented yet!!!" << std::endl;
            throw std::logic_error("This constructor of wt_int_rlmn is not yet implemented!");
        }

        //! Construct the wavelet tree from a file_buffer
        /*! \param text_buf A int_vector_buffer to the original text.
         *  \param size     The length of the prefix of the text, for which the wavelet tree should be build.
         */
        wt_int_rlmn(int_vector_buffer<>& text_buf, size_type size):m_size(size), sigma(m_wt.sigma) {
            if (0 == text_buf.size() or 0 == size)
                return;
            int_vector<> condensed_bwt;
            {
                // scope for bl and bf
                bit_vector bl = bit_vector(size, 0);
                std::map<uint64_t, uint64_t> C;
                uint64_t last_c = 0;
                size_type runs = 0;
                for (size_type i=0; i < size; ++i) {
                    uint64_t c = text_buf[i];
                    if (last_c != c or i==0) {
                        bl[i] = 1;
                        ++runs;
                    }
                    ++C[c];
                    last_c = c;
                }
                uint64_t max_symbol = (--C.end())->first;
                m_C = int_vector<>(max_symbol+1, 0, bits::hi(size)+1);
                for (size_type i=0, prefix_sum=0; i<=max_symbol; ++i) {
                    m_C[i] = prefix_sum;
                    prefix_sum += C[i];
                }

                int_vector<> lf_map = m_C;
                bit_vector bf = bit_vector(size+1, 0);
                bf[size] = 1; // initialize last element
                condensed_bwt = int_vector<>(runs, 0, bits::hi(max_symbol)+1);
                runs = 0;
                for (size_type i=0; i < size; ++i) {
                    uint64_t c = text_buf[i];
                    if (bl[i]) {
                        bf[lf_map[c]] = 1;
                        condensed_bwt[runs++] = c;
                    }
                    ++lf_map[c];
                }
                {
                    // TODO: remove absolute file name
                    std::string temp_file = "tmp_wt_int_rlmn_" + util::to_string(util::pid()) + "_" + util::to_string(util::id());
                    util::store_to_file(condensed_bwt, temp_file);
                    util::clear(condensed_bwt);
<<<<<<< HEAD
                    int_vector_buffer<> temp_bwt_buf(temp_file, true);
                    m_wt = std::move(wt_type(temp_bwt_buf, temp_bwt_buf.size()));
                    temp_bwt_buf.close()
                    std::remove(temp_file.c_str());
=======
                    int_vector_file_buffer<> temp_bwt_buf(temp_file);
                    m_wt = std::move(wt_type(temp_bwt_buf, temp_bwt_buf.int_vector_size));
                    sdsl::remove(temp_file);
>>>>>>> ed185bf5
                }
                m_bl = std::move(bit_vector_type(bl));
                m_bf = std::move(bit_vector_type(bf));
            }

            util::init_support(m_bl_rank, &m_bl);
            util::init_support(m_bf_rank, &m_bf);
            util::init_support(m_bf_select, &m_bf);
            util::init_support(m_bl_select, &m_bl);
            m_C_bf_rank = int_vector<>(m_C.size(), 0, bits::hi(size)+1);
            for (size_type i=0; i<m_C.size(); ++i) {
                m_C_bf_rank[i] = m_bf_rank(m_C[i]);
            }
        }

        //! Copy constructor
        wt_int_rlmn(const wt_int_rlmn& wt):sigma(wt.sigma) {
            copy(wt);
        }

        //! Assignment operator
        wt_int_rlmn& operator=(const wt_int_rlmn& wt) {
            if (this != &wt) {
                copy(wt);
            }
            return *this;
        }

        //! Swap operator
        void swap(wt_int_rlmn& wt) {
            if (this != &wt) {
                std::swap(m_size, wt.m_size);
                m_bl.swap(wt.m_bl);
                m_bf.swap(wt.m_bf);
                m_wt.swap(wt.m_wt);

                m_bl_rank.swap(wt.m_bl_rank);
                m_bl_rank.set_vector(&m_bl);
                wt.m_bl_rank.set_vector(&(wt.m_bl));
                m_bf_rank.swap(wt.m_bf_rank);
                m_bf_rank.set_vector(&m_bf);
                wt.m_bf_rank.set_vector(&(wt.m_bf));

                m_bl_select.swap(wt.m_bl_select);
                m_bl_select.set_vector(&m_bl);
                wt.m_bl_select.set_vector(&(wt.m_bl));
                m_bf_select.swap(wt.m_bf_select);
                m_bf_select.set_vector(&m_bf);
                wt.m_bf_select.set_vector(&(wt.m_bf));

                m_C.swap(wt.m_C);
                m_C_bf_rank.swap(wt.m_C_bf_rank);
            }
        }

        //! Returns the size of the original vector.
        size_type size()const {
            return m_size;
        }

        //! Returns whether the wavelet tree contains no data.
        bool empty()const {
            return m_size == 0;
        }

        //! Recovers the ith symbol of the original vector.
        /*! \param i The index of the symbol in the original vector. \f$i \in [0..size()-1]\f$
         *	\return The ith symbol of the original vector.
         *  \par Time complexity
         *		\f$ \Order{H_0} \f$ on average, where \f$ H_0 \f$ is the zero order entropy of
         *      the sequence
         */
        value_type operator[](size_type i)const {
            assert(i < size());
            return m_wt[m_bl_rank(i+1)-1];
        };

        //! Calculates how many symbols c are in the prefix [0..i-1] of the supported vector.
        /*!
         *  \param i The exclusive index of the prefix range [0..i-1], so \f$i\in[0..size()]\f$.
         *  \param c The symbol to count the occurrences in the prefix.
         *	\return The number of occurrences of symbol c in the prefix [0..i-1] of the supported vector.
         *  \par Time complexity
         *		\f$ \Order{H_0} \f$ on average, where \f$ H_0 \f$ is the zero order entropy of
         *      the sequence
         */
        size_type rank(size_type i, value_type c)const {
            assert(i <= size());
            if (i == 0)
                return 0;
            size_type wt_ex_pos = m_bl_rank(i);
            size_type c_runs = m_wt.rank(wt_ex_pos, c);
            if (c_runs == 0)
                return 0;
            if (m_wt[wt_ex_pos-1] == c) {
                size_type c_run_begin = m_bl_select(wt_ex_pos);
                return m_bf_select(m_C_bf_rank[c] + c_runs) - m_C[c] + i - c_run_begin;
            } else {
                return m_bf_select(m_C_bf_rank[c] + c_runs + 1) - m_C[c];
            }
        };

        //! Calculates how many occurrences of symbol wt[i] are in the prefix [0..i-1] of the supported sequence.
        /*!
         *	\param i The index of the symbol.
         *  \param c Reference that will contain the symbol at position i after the execution of the method.
         *  \return The number of occurrences of symbol wt[i] in the prefix [0..i-1]
         *	\par Time complexity
         *		\f$ \Order{H_0} \f$
         */
        size_type inverse_select(size_type i, value_type& c)const {
            assert(i < size());
            if (i == 0) {
                c = m_wt[0];
                return 0;
            }
            size_type wt_ex_pos = m_bl_rank(i+1);
            size_type c_runs = m_wt.inverse_select(wt_ex_pos-1, c)+1;
            if (c_runs == 0)
                return 0;
            if (m_wt[wt_ex_pos-1] == c) {
                size_type c_run_begin = m_bl_select(wt_ex_pos);
                return m_bf_select(m_C_bf_rank[c] + c_runs) - m_C[c] + i - c_run_begin;
            } else {
                return m_bf_select(m_C_bf_rank[c] + c_runs + 1) - m_C[c];
            }
        }

        //! Calculates the ith occurrence of the symbol c in the supported vector.
        /*!
         *  \param i The ith occurrence. \f$i\in [1..rank(size(),c)]\f$.
         *  \param c The symbol c.
         *  \par Time complexity
         *		\f$ \Order{H_0} \f$ on average, where \f$ H_0 \f$ is the zero order
         *      entropy of the sequence
         */
        size_type select(size_type i, value_type c)const {
            assert(i > 0);
            assert(i <= rank(size(), c));
            size_type c_runs = m_bf_rank(m_C[c]+i) - m_C_bf_rank[c];
            size_type offset = m_C[c] + i - 1 - m_bf_select(c_runs + m_C_bf_rank[c]);
            return m_bl_select(m_wt.select(c_runs, c)+1) + offset;
        };

        //! Serializes the data structure into the given ostream
        size_type serialize(std::ostream& out, structure_tree_node* v=nullptr, std::string name="")const {
            structure_tree_node* child = structure_tree::add_child(v, name, util::class_name(*this));
            size_type written_bytes = 0;
            written_bytes += write_member(m_size, out, child, "size");
            written_bytes += m_bl.serialize(out, child, "bl");
            written_bytes += m_bf.serialize(out, child, "bf");
            written_bytes += m_wt.serialize(out, child, "wt");
            written_bytes += m_bl_rank.serialize(out, child, "bl_rank");
            written_bytes += m_bf_rank.serialize(out, child, "bf_rank");
            written_bytes += m_bl_select.serialize(out, child, "bl_select");
            written_bytes += m_bf_select.serialize(out, child, "bf_select");
            written_bytes += m_C.serialize(out, child, "C");
            written_bytes += m_C_bf_rank.serialize(out, child, "C_bf_rank");
            structure_tree::add_size(child, written_bytes);
            return written_bytes;
        }

        //! Loads the data structure from the given istream.
        void load(std::istream& in) {
            read_member(m_size, in);
            m_bl.load(in);
            m_bf.load(in);
            m_wt.load(in);
            m_bl_rank.load(in, &m_bl);
            m_bf_rank.load(in, &m_bf);
            m_bl_select.load(in, &m_bl);
            m_bf_select.load(in, &m_bf);
            m_C.load(in);
            m_C_bf_rank.load(in);
        }
};


}// end namespace sdsl

#endif // end file <|MERGE_RESOLUTION|>--- conflicted
+++ resolved
@@ -185,16 +185,10 @@
                     std::string temp_file = "tmp_wt_int_rlmn_" + util::to_string(util::pid()) + "_" + util::to_string(util::id());
                     util::store_to_file(condensed_bwt, temp_file);
                     util::clear(condensed_bwt);
-<<<<<<< HEAD
                     int_vector_buffer<> temp_bwt_buf(temp_file, true);
                     m_wt = std::move(wt_type(temp_bwt_buf, temp_bwt_buf.size()));
                     temp_bwt_buf.close()
-                    std::remove(temp_file.c_str());
-=======
-                    int_vector_file_buffer<> temp_bwt_buf(temp_file);
-                    m_wt = std::move(wt_type(temp_bwt_buf, temp_bwt_buf.int_vector_size));
                     sdsl::remove(temp_file);
->>>>>>> ed185bf5
                 }
                 m_bl = std::move(bit_vector_type(bl));
                 m_bf = std::move(bit_vector_type(bf));
