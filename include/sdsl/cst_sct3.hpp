/* sdsl - succinct data structures library
    Copyright (C) 2010 Simon Gog

    This program is free software: you can redistribute it and/or modify
    it under the terms of the GNU General Public License as published by
    the Free Software Foundation, either version 3 of the License, or
    (at your option) any later version.

    This program is distributed in the hope that it will be useful,
    but WITHOUT ANY WARRANTY; without even the implied warranty of
    MERCHANTABILITY or FITNESS FOR A PARTICULAR PURPOSE.  See the
    GNU General Public License for more details.

    You should have received a copy of the GNU General Public License
    along with this program.  If not, see http://www.gnu.org/licenses/ .
*/
/*! \file cst_sct3.hpp
    \brief cst_sct3.hpp contains an implementation of an compressed suffix tree (CST).
	\author Simon Gog
*/
#ifndef INCLUDED_SDSL_CST_SCT3
#define INCLUDED_SDSL_CST_SCT3

#include "int_vector.hpp"
#include "algorithms.hpp"
#include "iterators.hpp"
#include "lcp_support_tree.hpp"
#include "lcp_wt.hpp"
#include "bp_support.hpp"
#include "csa_wt.hpp" // for std initialization of cst_sct3 
#include "csa_uncompressed.hpp"
#include "cst_iterators.hpp"
#include "cst_sct.hpp" // for lcp_interval
#include "rank_support.hpp"
#include "select_support.hpp"
#include "testutils.hpp"
#include "util.hpp"
#include <iostream>
#include <algorithm>
#include <cassert>
#include <cstring> // for strlen
#include <iomanip>
#include <iterator>
#include <stack> // for the calculation of the balanced parantheses sequence
#include <ostream>

namespace sdsl
{

struct cst_tag; // forward declaration

<<<<<<< HEAD
template<class Int = int_vector<>::size_type /*size_t*/>
struct bp_interval
{
    Int i; 	//!< The left border of the lcp-interval \f$\ell-[left..right]\f$.
    Int j;	//!< The right border of the lcp-interval \f$\ell-[left..right]\f$.
    Int ipos;  // position of the i+1th opening parenthesis in the balanced parenthese sequence
    Int cipos; // positon of the matching closing parenthesis of the i+1th openeing parenthesis in the balanced parentheses sequence
    Int jp1pos; // position of the j+2th opening parentheis in the balanced parentheses sequence
=======
template<class Int = int_vector<>::size_type>
struct bp_interval {
    Int i; 	//!< The left border of the lcp-interval \f$\ell-[left..right]\f$.
    Int j;	//!< The right border of the lcp-interval \f$\ell-[left..right]\f$.
    Int ipos;  // position of the i+1th opening parenthesis in the balanced parentheses sequence
    Int cipos; // position of the matching closing parenthesis of the i+1th opening parenthesis in the balanced parentheses sequence
    Int jp1pos; // position of the j+2th opening parenthesis in the balanced parentheses sequence
>>>>>>> 94fcd236

    //! Constructor
    /*!
     */
    bp_interval(Int i=0, Int j=0, Int ipos=0, Int cipos=0, Int jp1pos=0):i(i),j(j),ipos(ipos),cipos(cipos),jp1pos(jp1pos) {};


    bool operator<(const bp_interval& interval)const {
        if (i!=interval.i)
            return i<interval.i;
        return j<interval.j;
    }

    //! Equality operator.
    /*! Two lcp-intervals are equal if and only if all their corresponding member variables have the same values.
     */
    bool operator==(const bp_interval& interval)const {
        return i==interval.i and
               j==interval.j;
    }

    //! Inequality operator.
<<<<<<< HEAD
    /*! Two lcp-intervals are not equal if and only if not all their corresponding memeber variables have the same values.
=======
    /*! Two lcp-intervals are not equal if and only if not all their corresponding member variables have the same values.
>>>>>>> 94fcd236
      */
    bool operator!=(const bp_interval& interval)const {
        return !(*this==interval);
    }

    //! Assignment operator.
    /*! \param interval The interval which should be assigned to the current object.
    */
    bp_interval& operator=(const bp_interval& interval) {
        i = interval.i;
        j = interval.j;
        ipos = interval.ipos;
        cipos = interval.cipos;
        jp1pos = interval.jp1pos;
        return *this;
    }
};


template<class Int>
inline std::ostream& operator<<(std::ostream& os, const bp_interval<Int>& interval)
{
    os<<"-["<<interval.i<<","<<interval.j<<"]("<<interval.ipos<<","<<interval.cipos<<","<<interval.jp1pos<<")";
    return os;
}


//! A class for the Compressed Suffix Tree (CST) proposed by Ohlebusch and Gog.
/*! The CST is parameterized by
 *    - a (compressed) suffix array (accessible via member \f$csa\f$, default clas is sdsl::csa_wt),
 *    - a (compressed) longest common prefix array data structure (accessible via member \f$lcp\f$, default class is sdsl::lcp_support_tree), and
 *    - a support data structure for balanced parentheses sequences (accessible via member \f$bp\_support\f$, default class is sdsl::bp_support_sada).
 *    - a rank support data structure for the bitvector which indicates the first child property
 *
 *  It also contains a sdsl::bit_vector which represents the balanced parentheses sequence of the
 *  Super-Cartesian tree of the lcp array. This bit_vector can be accessed via the member \f$bp\f$.
 *  Another sdsl::bit_vector stores information, if a node is a first child of another node. This
 *  bit_vector can be access via the member first_child_bv and takes \f$n\f$ bits.
 *
 *  A node \f$v\f$ of the csa_sct is represented by an sdsl::bp_interval . The size
 *  of the sdsl::cst_sct3 is smaller than the size of a sdsl::cst_sada since the
 *  tree topology needs only \f$2n+n=3n\f$ bits in contrast to the \f$4n\f$ bits in sdsl::cst_sada.
 *
 *  Applications of the CST: The compressed suffix tree could be used for string matching and
 *  many other application in sequence analysis. 17 applications are in the book
 *  "Algorithms on Strings, Trees, and Sequences" of Dan Gusfield.
 *  @ingroup cst
 */
<<<<<<< HEAD
template<class Csa = csa_wt<>, class Lcp = lcp_support_tree<lcp_wt<> >, class Bp_support = bp_support_sada<>, class Rank_support = rank_support_v5<> >
=======
template<class Csa = csa_wt<>,                        // CSA type
         class Lcp = lcp_support_tree<lcp_wt<> >,     // LCP type
         class Bp_support = bp_support_sada<>,        // for the balanced parentheses
         class Rank_support = rank_support_v5<>       // for the 'first child' bit_vector
         >
>>>>>>> 94fcd236
class cst_sct3
{
    public:
        typedef typename Csa::value_type							 value_type;	// STL Container requirement/TODO: ist das nicht gleich node type???
        typedef cst_dfs_const_forward_iterator<cst_sct3>			 const_iterator;// STL Container requirement
//	typedef const_iterator 										 iterator;		// STL Container requirement
        typedef cst_bottom_up_const_forward_iterator<cst_sct3>		 const_bottom_up_iterator;
//	typedef  const_bottom_up_iterator							 bottom_up_iterator;
        typedef const value_type									 const_reference;
        typedef const_reference										 reference;
        typedef const_reference*									 pointer;
        typedef const pointer										 const_pointer;
        typedef typename Csa::size_type								 size_type;		// STL Container requirement
        typedef size_type											 cst_size_type;
        typedef ptrdiff_t  											 difference_type; // STL Container requirement
        typedef Csa													 csa_type;
        typedef typename Lcp::template type<cst_sct3>::lcp_type		 lcp_type;
        typedef Bp_support											 bp_support_type;
        typedef typename Csa::pattern_type							 pattern_type;
        typedef typename Csa::char_type								 char_type;
        typedef bp_interval<size_type>								 node_type; //!< Type for the nodes in the tree
        typedef Rank_support										 fc_rank_support_type;

        typedef cst_tag												 index_category;
    private:
        Csa 					m_csa;
        lcp_type				m_lcp;
        bit_vector				m_bp;
        bp_support_type			m_bp_support;
        bit_vector				m_first_child; // implementation note: no rank structure is needed for the first_child bit_vector, except for id()
        fc_rank_support_type	m_first_child_rank;
        uint8_t					m_sigma;
        size_type				m_nodes;

        void copy(const cst_sct3& cst) {
            m_csa 			= cst.m_csa;
            copy_lcp(m_lcp, cst.m_lcp, *this);
            m_bp  			= cst.m_bp;
            m_bp_support 	= cst.m_bp_support;
            m_bp_support.set_vector(&m_bp);
            m_first_child 	= cst.m_first_child;
            m_first_child_rank = cst.m_first_child_rank;
            m_first_child_rank.set_vector(&m_first_child);
            m_sigma			= cst.m_sigma;
            m_nodes			= cst.m_nodes;
        }

        // Get the first l index of a [i,j] interval.
        /* I.e. given an interval [i,j], the function returns the position of the smallest entry lcp[k] with \f$ i<k\leq j \f$
         * \par Time complexity
         * 	 \f$ \Order{1} \f$
         */
        inline size_type get_first_l_index(const node_type& node, size_type& kpos, size_type& ckpos)const {
            if (node.cipos > node.jp1pos) { // corresponds to m_lcp[i] <= m_lcp[j+1]
                ckpos 	= node.jp1pos-1;
            } else { // corresponds to m_lcp[i] > m_lcp[j+1]
                ckpos	= node.cipos-1;
            }
            assert(m_bp[ckpos]==0);
            kpos	= m_bp_support.find_open(ckpos);
            return m_bp_support.rank(kpos)-1;
        }

        // Get the ith l index of a node
        // if there exists no ith l-index return node.j+1
        size_type get_ith_l_index(const node_type& node, size_type i, size_type& kpos, size_type& ckpos)const {
            uint64_t children = 0;

            assert(i > 0);
            if (node.cipos > node.jp1pos) { // corresponds to m_lcp[i] <= m_lcp[j+1]
                ckpos	= node.jp1pos-1;
            } else { // corresponds to m_lcp[i] > m_lcp[j+1]
                ckpos	= node.cipos-1;
            }
            assert(m_bp[ckpos] == 0);   // at least the first l-index should be present, i.e. node is not leaf
            if (1 == i) {
                kpos	= m_bp_support.find_open(ckpos);
                return m_bp_support.rank(kpos)-1;
            } else { // i > 1
                size_type r = ckpos - m_bp_support.rank(ckpos); // numbers of closing parentheses - 1 = index of first child in m_first_child
                if (r+1 >= i) { // if there exist more than i l-indices
                    // check if m_first_child[r-i+1..r-1] consists of zeros
                    const uint64_t* p = m_first_child.data() + (r>>6);
                    uint8_t offset = r&0x3F;

                    uint64_t w = (*p) & bit_magic::Li1Mask[offset];
                    if (w) {
                        children = offset - bit_magic::l1BP(w) + 1;
                    } else if (m_first_child.data() == p) { // w==0 and we are in the first word
                        children = offset + 2; // da bit_magic::l1BP(w)=-1 sein muesste
                    } else {
                        children = offset + 2;
                        while (p > m_first_child.data()) {
                            w = *(--p);
                            if (0==w)
                                children += 64;
                            else {
                                children += (63-bit_magic::l1BP(w));
                                break;
                            }
                        }
                        children += (w==0);
                    }
                    if (i < children) {  // there exists an ith l-index
                        ckpos -= (i-1);
                        assert(m_bp[ckpos] == 0);
                        kpos   = m_bp_support.find_open(ckpos);
                        return m_bp_support.rank(kpos)-1;
                    }
                }
                // if i >= children
                kpos = node.jp1pos;
                if (kpos < m_bp.size())
                    ckpos = m_bp_support.find_close(kpos);
                else
                    ckpos = m_bp.size();
                return node.j+1;
            }
        }

        // Get the postion of the first l index of a l-[i,j] interval in the balanced parentheses sequence.
        /* \par Time complexity
         * 		\f$ \Order{1} \f$
         */
        inline size_type get_pos_of_closing_parenthesis_of_the_first_l_index(const node_type& node)const {
            if (node.cipos > node.jp1pos) { // corresponds to m_lcp[i] <= m_lcp[j+1]
                return node.jp1pos-1;
            } else { // corresponds to m_lcp[i] > m_lcp[j+1]
                return node.cipos-1;
            }
        }

        // Get the next smaller value.
        /* \par Time complexity
         *      \f$ \Order{1} \f$
         */
        // Returns n if there is no next smaller value in [i+1..n-1]
        inline size_type nsv(size_type i, size_type ipos)const { // possible optimization: calculate also position of nsv, i.e. next ( following position cipos
            size_type cipos = m_bp_support.find_close(ipos);
            size_type result = m_bp_support.rank(cipos);
            return result;
        }

        // Get the previous smaller value.
        /*
         * \par Time complexity
         *    \f$ \Order{\frac{\sigma}{w}} \f$, where w=64 is the word size, can be implemented in \f$\Order{1}\f$ with rank and select
         */
        inline size_type psv(size_type i, size_type ipos, size_type cipos, size_type& psvpos, size_type& psvcpos)const {
            if (cipos >= m_bp.size() - m_sigma) { // if lcp[i]==0 => psv is the 0th index by definition
                psvpos = 0;
                psvcpos = m_bp.size()-1;
                return 0;
            }
            // TODO einfach am anfang pruefen ob cipos+1
            if (m_bp[cipos+1]) {
                psvpos = m_bp_support.enclose(ipos);
                psvcpos = m_bp_support.find_close(psvpos);
                return m_bp_support.rank(psvpos)-1;
            }

            size_type r0 = cipos - m_bp_support.rank(cipos); // index of clothing parenthesis in first_child bp
            size_type next_first_child = 0;
            const uint64_t* p = m_first_child.data() + (r0>>6);
            uint64_t w = (*p) >> (r0&0x3F);
            if (w) { // if w!=0
                next_first_child = cipos + bit_magic::r1BP(w);
                if (cipos == next_first_child and m_bp[next_first_child+1]) {
                    psvpos = m_bp_support.enclose(ipos);
                    psvcpos = m_bp_support.find_close(psvpos);
                    return m_bp_support.rank(psvpos)-1;
                }
            } else {
                cipos += 64-(r0&0x3F);
                ++p;
                while (!(w=*p)) { // while w==0
                    ++p;
                    cipos += 64;
                }
                next_first_child = cipos + bit_magic::r1BP(w);
            }
            if (!m_bp[next_first_child+1]) { // if next parenthesis is a closing one
                psvcpos = next_first_child+1;
                psvpos = m_bp_support.find_open(psvcpos);
                return m_bp_support.rank(psvpos)-1;
            } else {
                psvpos = m_bp_support.enclose(m_bp_support.find_open(next_first_child));
                psvcpos = m_bp_support.find_close(psvpos);
                return m_bp_support.rank(psvpos)-1;
            }
        }

        // Range minimum query based on the rr_enclose method.
        /* \par Time complexity
         *     \f$ \Order{\rrenclose} \f$
         */
        inline size_type rmq(size_type l, size_type r)const {
            size_type i 	= m_bp_support.select(l+1);
            size_type j 	= m_bp_support.select(r+1);
            size_type fc_i 	= m_bp_support.find_close(i);
            if (j < fc_i) { // i < j < find_close(j) < find_close(i)
                return l;
            } else { // i < find_close(i) < j < find_close(j)
                size_type ec = m_bp_support.rr_enclose(i,j);
                if (ec == m_bp_support.size()) {// no restricted enclosing pair found
                    return r;
                } else { // found range restriced enclosing pair
                    return m_bp_support.rank(ec)-1; // subtract 1, as the index is 0 based
                }
            }
        }

    public:
        const Csa& csa;       			//!< The compressed suffix array the suffix tree is based on.
        const lcp_type& lcp;       			//!< The lcp array the suffix tree is based on.
        const bit_vector& bp; 			//!< The balanced parentheses sequence of the Super-Cartesian tree the suffix tree is based on.
        const bp_support_type& bp_support;	//!< The balanced parentheses sequence support for member bp.

        const bit_vector& first_child_bv;
        const fc_rank_support_type& first_child_rank;

        /*! \defgroup cst_sct3_constructors Constructors of cst_sct3 */
        /* @{ */

        //! Default Constructor
<<<<<<< HEAD
        cst_sct3(): csa(m_csa), lcp(m_lcp), bp(m_bp), bp_support(m_bp_support), first_child_bv(m_first_child), first_child_rank(m_first_child_rank) {}
=======
        cst_sct3(): csa(m_csa), lcp(m_lcp), bp(m_bp), bp_support(m_bp_support), first_child_bv(m_first_child),
            first_child_rank(m_first_child_rank) {}
>>>>>>> 94fcd236

        // Constructor for the cst_sct3 taking a string for that the compressed suffix tree should be calculated.
        /*
         * \param str Text for which the \f$ \CST \f$ should be constructed. The text should be terminated by a zero byte.
         * \pre The text has to be terminated by a zero byte.
         */
//		cst_sct3(const unsigned char *str);

        template<uint8_t int_width, class size_type_class, uint8_t int_width_1, class size_type_class_1, uint8_t int_width_2, class size_type_class_2>
        cst_sct3(const std::string& cst_file_name,
                 int_vector_file_buffer<int_width, size_type_class>& lcp_buf,
                 int_vector_file_buffer<int_width_1, size_type_class_1>& sa_buf,
                 int_vector_file_buffer<int_width_2, size_type_class_2>& isa_buf,
                 std::string dir,
                 bool build_ony_bps);

        cst_sct3(tMSS& file_map, const std::string& dir, const std::string& id, bool build_only_bps);

        //! Copy constructor
        /*!
         *  \param cst The cst_sct3 which should be copied.
         *  \par Time complexity
         *       \f$ \Order{n} \f$, where \f$n=\f$cst_sct3.size()
         */
<<<<<<< HEAD
        cst_sct3(const cst_sct3& cst):csa(m_csa),lcp(m_lcp),bp(m_bp),bp_support(m_bp_support),first_child_bv(m_first_child), first_child_rank(m_first_child_rank) {
=======
        cst_sct3(const cst_sct3& cst):csa(m_csa),lcp(m_lcp),bp(m_bp),bp_support(m_bp_support),first_child_bv(m_first_child),
            first_child_rank(m_first_child_rank) {
>>>>>>> 94fcd236
            copy(cst);
        }

        /* @} */

        //! Default Destructor
        ~cst_sct3() {}

        void construct(tMSS& file_map, const std::string& dir, const std::string& id, bool build_only_bps);

        //! Number of leaves of the suffix tree.
        /*! Required for the Container Concept of the STL.
         *  \sa max_size, empty
         */
        size_type size()const {
            return m_bp.size()>>1;
        }

        //! Returns the largest size that cst_sct3 can ever have.
        /*! Required for the Container Concept of the STL.
         *  \sa size
         */
        static size_type max_size() {
            return Csa::max_size();
        }

        //! Returns if the data strucutre is empty.
        /*! Required for the Container Concept of the STL.A
         * \sa size
         */
        bool empty()const {
            return m_csa.empty();
        }

        //! Swap method for cst_sct3
        /*! The swap method can be defined in terms of assignment.
        	This requires three assignments, each of which, for a container type, is linear
        	in the container's size. In a sense, then, a.swap(b) is redundant.
        	This implementation guaranties a run-time complexity that is constant rather than linear.
        	\param cst cst_sct3 to swap.

        	Required for the Assignable Conecpt of the STL.
          */
        void swap(cst_sct3& cst);

        //! Returns a const_iterator to the first element of a depth first traversal of the tree.
        /*! Required for the STL Container Concept.
         *  \sa end
         */
        const_iterator begin()const {
            if (0 == m_bp.size())  // special case: tree is uninitialized
                return end();
            else if (2 == m_bp.size()) { // special case: the root is a leaf
                return const_iterator(this, root(), true, true);
            }
            return const_iterator(this, root(), false, true);
        };

        //! Returns a const_iterator to the element after the last element of a depth first traversal of the tree.
        /*! Required for the STL Container Concept.
         *  \sa begin.
         */
        const_iterator end()const {
            return const_iterator(this, root(), true, false);
        }

        //! Returns an iterator to the first element of a bottom-up traversal of the tree.
        const_bottom_up_iterator begin_bottom_up()const {
            if (0 == m_bp.size())  // special case: tree is uninitialized
                return end_bottom_up();
            return const_bottom_up_iterator(this, leftmost_leaf_in_the_subtree(root()));
        }

        //! Returns an iterator to the element after the last element of a bottom-up traversal of the tree.
        const_bottom_up_iterator end_bottom_up()const {
            return const_bottom_up_iterator(this, root(), false);
        }

        //! Assignment Operator.
        /*!
         *	Required for the Assignable Concept of the STL.
         */
        cst_sct3& operator=(const cst_sct3& cst);

        //! Equality Operator
        /*! Two Instances of cst_sct3 are equal if
         *  all their members are equal.
         *  \par Required for the Equality Comparable Concept of the STL.
         *  \sa operator!=
         */
        bool operator==(const cst_sct3& cst)const;

        //! Unequality Operator
        /*! Two Instances of cst_sct3 are equal if
         *  not all their members are equal.
         *  \par Required for the Equality Comparable Concept of the STL.
         *  \sa operator==
         */
        bool operator!=(const cst_sct3& cst)const;

        //! Serialize to a stream.
        /*! \param out Outstream to write the data structure.
         *  \return The number of written bytes.
         */
        size_type serialize(std::ostream& out) const;

        //! Load from a stream.
        /*! \param in Inputstream to load the data structure from.
         */
        void load(std::istream& in);

        /*! \defgroup cst_sct3_tree_methods Tree methods of cst_sct3 */
        /* @{ */

        //! Return the root of the suffix tree.
        /*!
         * \par Time complexity O(1)
         *      \f$ \Order{1} \f$
         */
        node_type root() const {
            return node_type(0, size()-1, 0, m_bp.size()-1, m_bp.size());
        }

        //! Decide if a node is a leaf in the suffix tree.
        /*!
         * \param v A valid node of a cst_sct3.
         * \returns A boolean value indicating if v is a leaf.
         * \par Time complexity
         *      \f$ \Order{1} \f$
         */
        bool is_leaf(const node_type& v)const {
            return v.i==v.j;
        }

        //! Return the i-th leaf (1-based from left to right) of the suffix tree.
        /*!
         * \param i 1-based position of the leaf. \f$1\leq i\leq size()\f$.
         * \return The i-th leave.
         * \par Time complexity
         *      \f$ \Order{1} \f$
         * \pre \f$ 1 \leq i \leq size() \f$
         */
        node_type ith_leaf(size_type i)const {
            assert(i > 0 and i <= size());
            size_type ipos = m_bp_support.select(i);
            size_type jp1pos;
            if (i == size())
                jp1pos = m_bp.size();
            else if (m_bp[ipos+1])
                jp1pos = ipos+1;
            else
                jp1pos = m_bp_support.select(i+1);
            return node_type(i-1, i-1, ipos, m_bp_support.find_close(ipos), jp1pos);
        }

        //! Calculate the number of leaves in the subtree rooted at node v.
        /*! \param v A valid node of the suffix tree.
         *  \return The number of leaves in the subtree rooted at node v.
         *  \par Time complexity
         *       \f$ \Order{1} \f$
         *
         *  This method is used e.g. in the sdsl::algorithm::count<Cst> method.
         */
        size_type leaves_in_the_subtree(const node_type& v)const {
            return v.j-v.i+1;
        }

        //! Calculates the leftmost leaf in the subtree rooted at node v.
        /*! \param v A valid node of the suffix tree.
         * 	\return The leftmost leaf in the subtree rooted at node v.
         *	\par Time complexity
         *		\f$ \Order{1} \f$
         */
        node_type leftmost_leaf_in_the_subtree(const node_type& v)const {
            return ith_leaf(v.i+1);
        }

        //! Calculates the rightmost leaf in the subtree rooted at node v.
        /*! \param v A valid node of the suffix tree.
         * 	\return The rightmost leaf in the subtree rooted at node v.
         *	\par Time complexity
         *		\f$ \Order{1} \f$
         */
        node_type rightmost_leaf_in_the_subtree(const node_type& v)const {
            return ith_leaf(v.j+1);
        }

        //! Calculates the index of the leftmost leaf in the corresponding suffix array.
        /*! \param v A valid node of the suffix tree.
         * 	\return The index of the leftmost leaf in the corresponding suffix array.
         *	\par Time complexity
         *		\f$ \Order{1} \f$
         *  \par Note
         *  lb is an abbreviation for ,,left bound''
         */
        size_type lb(const node_type& v)const {
            return v.i;
        }

        //! Calculates the index of the rightmost leaf in the corresponding suffix array.
        /*! \param v A valid node of the suffix tree.
         * 	\return The index of the rightmost leaf in the corresponding suffix array.
         *	\par Time complexity
         *		\f$ \Order{1} \f$
         *  \par Note
         *   rb is an abbreviation for ,,right bound''
         */
        size_type rb(const node_type& v)const {
            return v.j;
        }
        /*
        		bool lcp_value_equals_zero(size_type i)const{
        			size_type ipos = m_bp_support.find_close(m_bp_support.select(i+1));
        			return ipos >= (m_bp.size() - m_sigma);
        		}
        */

        //! Calculate the parent node of a node v.
        /*! \param v A valid node of the suffix tree.
         *  \return The parent node of v or the root if v==root().
         *  \par Time complexity
         *       \f$ \Order{1}\f$
         */
        node_type parent(const node_type& v) const {
//std::cout<<"parent "<<depth(v)<<v<<std::endl;
#ifndef NDEBUG
//			std::cout<<"parent interval of "<<v.l<<"-["<<v.left<<" "<<v.right<<"]"<<std::endl;
#endif
            if (v.cipos > v.jp1pos) { // LCP[i] <= LCP[j+1]
                size_type psv_pos, psv_cpos, psv_v, nsv_v, nsv_p1pos;
                psv_v = psv(v.j+1, v.jp1pos, m_bp_support.find_close(v.jp1pos), psv_pos, psv_cpos);
                nsv_v = nsv(v.j+1, v.jp1pos)-1;
                if (nsv_v == size()-1) {
                    nsv_p1pos = m_bp.size();
                } else { // nsv_v < size()-1
                    nsv_p1pos = m_bp_support.select(nsv_v+2);
                }
                return node_type(psv_v, nsv_v, psv_pos, psv_cpos, nsv_p1pos);
            } else { // LCP[i] > LCP[j+1]
                size_type psv_pos, psv_cpos, psv_v;
                psv_v = psv(v.i, v.ipos, v.cipos, psv_pos, psv_cpos);
                return node_type(psv_v, v.j, psv_pos, psv_cpos, v.jp1pos);
            }
        }

        //! Returns the next sibling of node v.
        /*!
         * \param v A valid node v of the suffix tree.
         * \return The next (right) sibling of node v or root() if v has no next (right) sibling.
         * \par Time complexity
         *      \f$ \Order{1} \f$
         */
        node_type sibling(const node_type& v)const {
//std::cout<<"sibling "<<depth(v)<<v<<std::endl;
// Vorgehen:(1) Bestimmen, ob v noch einen rechten Bruder hat. Entsp. parent hat gleicht rechte Grenze wie v. Speziallfall rechter Rand ist hier schon behandelt!
            if (v.cipos < v.jp1pos) { // LCP[i] > LCP[j+1] => v hat die selbe rechte Grenze wie parent(v) => kein rechter Bruder
                return root();
            }
//          (2)	Es existiert ein rechter Bruder, LCP[j+1] >= LCP[i] und j>i
            // es gilt nun: v.cipos > v.jp1pos
            size_type cjp1posm1 = m_bp_support.find_close(v.jp1pos)-1; // v.cipos-2 ???
//std::cerr<<"cjp1posm1="<<cjp1posm1<<std::endl;
//			size_type cjp1posm1 = v.cipos-1;
//			if( cjp1posm1+1 != v.cipos ){
//				std::cout<<v<<" "<<cjp1posm1+1<<" "<<v.cipos<<std::endl;
//			}
//			size_type cjp1posm1 = v.cipos-2;
            // an der stelle von cjp1posm1 steht 1, falls v das letzte Kind ist
            bool last_child = m_bp[cjp1posm1];
            // an der stelle von cjp1posm1 steht 0 -> entweder nicht letztes Kind oder letztes Kind
            if (!last_child) {
                size_type first_child_idx = cjp1posm1 - m_bp_support.rank(cjp1posm1);
                last_child = m_first_child[first_child_idx]; // if first_child indicator is true => the new sibling is the rightmost sibling
            }
            if (last_child) {
                size_type nsv_v = nsv(v.j+1, v.jp1pos)-1, nsv_p1pos;
                if (nsv_v == size()-1) {
                    nsv_p1pos = m_bp.size();
                } else {
                    nsv_p1pos = m_bp_support.select(nsv_v+2);
                }
                return node_type(v.j+1, nsv_v, v.jp1pos, m_bp_support.find_close(v.jp1pos), nsv_p1pos);
            } else {
//std::cerr<<"not last child: "<<std::endl;
                /*
                			if( cjp1posm1+1 != v.cipos-1 ){
                				std::cout<<v<<" "<<cjp1posm1+1<<" "<<v.cipos<<std::endl;
                				std::cout<<"LCP["<<v.i<<"]="<<m_lcp[v.i]<<" "<<"LCP["<<v.j<<"]="<<m_lcp[v.j];
                				if(v.j<size())
                					std::cout<<" LCP[j+1]="<<m_lcp[v.j+1]<<std::endl;
                			}
                */
//std::cerr<<"find_open(cjp1posm1) = "<< m_bp_support.find_open(cjp1posm1) << std::endl;
                size_type new_j = m_bp_support.rank(m_bp_support.find_open(cjp1posm1))-2;
                return node_type(v.j+1, new_j, v.jp1pos, m_bp_support.find_close(v.jp1pos), m_bp_support.select(new_j+2));
            }
        }

        //! Get the ith child of a node v.
        /*!
         * 	\param v A valid tree node of the cst.
         *  \param i 1-based index of the child which should be returned. \f$i \geq 1\f$.
         *  \return The i-th child node of v or root() if v has no i-th child.
         *  \par Time complexity
         *    	\f$ \Order{\frac{\sigma}{w}} \f$, where w=64 is the word size, can be implemented in \f$\Order{1}\f$ with rank and select
         *  \pre \f$ 1 \leq i \leq degree(v) \f$
         */

        node_type ith_child(const node_type& v, size_type i)const {
//			std::cerr<<i<<"th child "<<depth(v)<<v<<" i="<<i<<std::endl;
            assert(i > 0);
            if (is_leaf(v))  // if v is a leave, v has no child
                return root();
            if (1 == i) {
                size_type k = 0, kpos = 0, k_find_close = 0;
                // v is not a leave: v has at least two children
                k = get_first_l_index(v, kpos, k_find_close);// get first l-index k and the position of k
                return node_type(v.i, k-1, v.ipos, v.cipos, kpos);
            } else { // i > 1
                size_type k1, kpos1, k_find_close1;
                k1 = get_ith_l_index(v, i-1, kpos1, k_find_close1);
                if (k1 == v.j+1)
                    return root();
                size_type k2, kpos2, k_find_close2;
                k2 = get_ith_l_index(v, i, kpos2, k_find_close2);
                return node_type(k1, k2-1, kpos1, k_find_close1, kpos2);
            }
        }

        //! Get the number of children of a node v.
        /*!
         *  \param v A valid node v of a cst_sct3.
         *  \returns The number of children of node v.
         *  \par Time complexity
         *    	\f$ \Order{\frac{\sigma}{w}} \f$, where w=64 is the word size, can be implemented in \f$\Order{1}\f$ with rank and select
         */
        size_type degree(const node_type& v)const {
            if (is_leaf(v))  // if v is a leave, v has no child
                return 0;
            // v is not a leave: v has at least two children
            size_type r = get_pos_of_closing_parenthesis_of_the_first_l_index(v);
            /*			if( m_bp[r-1] ){// if there exists no next l-index
            				return 2;
            			}
            */
            size_type r0 = r - m_bp_support.rank(r);
            const uint64_t* p = m_first_child.data() + (r0>>6);
            uint8_t offset = r0&0x3F;

            uint64_t w = (*p) & bit_magic::Li1Mask[offset];
            if (w) {
                return offset-bit_magic::l1BP(w)+1;
            } else if (m_first_child.data() == p) { // w==0 and we are in the first word
                return offset+2; // da bit_magic::l1BP(w)=-1 sein muesste
            } else {
                size_type res = offset+2;
                while (p > m_first_child.data()) {
                    w = *(--p);
                    if (0==w)
                        res += 64;
                    else {
                        return res + (63-bit_magic::l1BP(w));
                    }
                }
                return res + (w==0);
            }
        }



        // Returns the next sibling of node v.
        // Only for tests.
        node_type sibling_naive(const node_type& v)const {
            if (v==root())
                return root();
            node_type parent = this->parent(v);
            assert(parent != v);
            size_type nr = degree(parent);
            for (size_type i=1; i <= nr; ++i)
                if (ith_child(parent, i) == v and i!=nr)
                    return ith_child(parent, i+1);
            return root();
        }


        //! Get the child w of node v which edge label (v,w) starts with character c.
        /*!
         * 	\param v A valid tree node of the cst.
         *  \param c First character of the edge label from v to the desired child.
         *  \param char_pos Reference which will hold the position (0-based) of the matching char c in the sorted text/suffix array.
         *  \return The child node w which edge label (v,w) starts with c or root() if it does not exist.
         *  \par Time complexity
         *       \f$ \Order{(\saaccess+\isaaccess) \cdot \log\sigma + \lcpaccess} \f$
         */
        // TODO const unsigned char c durch char_type ersetzen
        node_type child(const node_type& v, const unsigned char c, size_type& char_pos)const {
            if (is_leaf(v))  // if v is a leaf = (), v has no child
                return root();
            // else v = ( (     ))
            uint16_t cc = m_csa.char2comp[c];
            if (cc==0 and c!=0) // TODO: aendere char2comp so ab, dass man diesen sonderfall nicht braucht
                return root();
            size_type char_ex_max_pos = m_csa.C[cc+1], char_inc_min_pos = m_csa.C[cc];

            size_type d			= depth(v);

//			(1) check the first child
//			char_pos = m_csa(m_csa[v.i]+d);  // replaced by the next line
            char_pos = get_char_pos(v.i, d, m_csa);
            if (char_pos >= char_ex_max_pos) {// the first character of the first child interval is lex. greater than c
                // => all other first characters of the child intervals are also greater than c => no solution
                return root();
            } else if (char_pos >= char_inc_min_pos) { // i.e. char_pos < char_ex_max_pos and char_pos >= char_inc_min_pos
                return ith_child(v, 1);
            }

            size_type child_cnt 	= degree(v);

//			(2) check the last child
//			char_pos = m_csa(m_csa[v.j]+d); // replaced by the next line
            char_pos = get_char_pos(v.j, d, m_csa);
            if (char_pos < char_inc_min_pos) {// the first character of the last child interval is lex. smaller than c
                // =>	all other first characters of the child intervals are also smaller than c => no solution
                return root();
            } else if (char_pos < char_ex_max_pos) { // i.e. char_pos < char_ex_max_pos and char_pos >= char_inc_min_pos
                return ith_child(v, child_cnt);
            }

// 			(3) binary search for c in the children [2..children)
            size_type l_bound = 2, r_bound = child_cnt, mid, kpos, ckpos, l_index;
            while (l_bound < r_bound) {
                mid = (l_bound + r_bound) >> 1;

                l_index = get_ith_l_index(v, mid-1, kpos, ckpos);
//				char_pos = m_csa(m_csa[l_index]+d); // replaced by the next line
                char_pos = get_char_pos(l_index, d, m_csa);

                if (char_inc_min_pos > char_pos) {
                    l_bound = mid+1;
                } else if (char_ex_max_pos <= char_pos) {
                    r_bound = mid;
                } else { // char_inc_min_pos <= char_pos < char_ex_max_pos => found child
                    // we know that the child is not the last child, see (2)
                    // find next l_index: we know that a new l_index exists: i.e. assert( 0 == m_bp[ckpos-1]);
                    size_type lp1_index = m_bp_support.rank(m_bp_support.find_open(ckpos-1))-1;
                    size_type jp1pos = m_bp.size();
                    if (lp1_index-1 < size()-1) {
                        jp1pos = m_bp_support.select(lp1_index+1);
                    }
                    return node_type(l_index, lp1_index-1, kpos, ckpos, jp1pos);
                }
            }
            return root();
        }

        //! Get the child w of node v which edge label (v,w) starts with character c.
        // \sa child(node_type v, const unsigned char c, size_type &char_pos)
        node_type child(const node_type& v, const unsigned char c) {
            size_type char_pos;
            return child(v, c, char_pos);
        }

        //! Returns the d-th character (1-based indexing) of the edge-label pointing to v.
        /*! \param v The node at which the edge path ends.
         * \param d The position (1-based indexing) of the requested character on the edge path from the root to v. \f$ d > 0 \wedge d < depth(v) \f$
         * \return The character at position d on the edge path from the root to v.
         * \par Time complexity
         *       \f$ \Order{ \log\sigma + (\saaccess+\isaaccess) } \f$
         * \pre \f$ 1 \leq d \leq depth(v)  \f$
         */
        unsigned char edge(const node_type& v, size_type d)const {
#ifndef NDEBUG
            if (d < 1 or d > depth(v)) {
                throw std::out_of_range("OUT_OF_RANGE_ERROR: "+util::demangle(typeid(this).name())+"cst_sct3<>::edge(node_type v, size_type d). d == 0 or d > depth(v)!");
            }
#endif
//			size_type order = m_csa(m_csa[v.i]+d-1); replaced by the next line
            size_type order = get_char_pos(v.i, d-1, m_csa);
            uint16_t c_begin = 1, c_end = m_sigma+1, mid;
            while (c_begin < c_end) {
                mid = (c_begin+c_end)>>1;
                if (m_csa.C[mid] <= order) {
                    c_begin = mid+1;
                } else {
                    c_end = mid;
                }
            }
            return m_csa.comp2char[c_begin-1];
        }

        //! Calculate the lowest common ancestor (lca) of two nodes v and w of the suffix tree.
        /*!
         * \param v The first node for which the lca with the second node should be computed.
         * \param w The second node for which the lca with the first node should be computed.
         * \return A node that is the lowest common ancestor of v and w in the suffix tree.
         * \par Time complexity
         *      \f$ \Order{\rrenclose}\   \f$
         */

        node_type lca(node_type v, node_type w)const {
            if (v.i > w.i or (v.i == w.i and v.j < w.j)) {
                std::swap(v, w);
            }
//			assert(v.i < w.i or (v.i==w.i and v.j >= j));
//			assert( !(v.i < w.i and v.j > w.i and v.j < w.j) ); // assert that v and w do not overlapp
            if (v.j >= w.j) { // v encloses w or v==w
                return v;
            } else { // v.i < v.j < w.i < w.j
                size_type min_index = rmq(v.i+1, w.j);
                size_type min_index_pos 	= m_bp_support.select(min_index+1);
                size_type min_index_cpos 	= m_bp_support.find_close(min_index_pos);

                if (min_index_cpos >= m_bp.size() - m_sigma) { // if lcp[min_index]==0 => return root
                    return root();
                }
                size_type new_j = nsv(min_index, min_index_pos)-1;
                size_type new_ipos, new_icpos;
                size_type new_i = psv(min_index, min_index_pos, min_index_cpos, new_ipos, new_icpos);
                size_type jp1pos = m_bp.size();
                if (new_j < size()-1) {
                    jp1pos = m_bp_support.select(new_j+2);
                }
                return node_type(new_i, new_j, new_ipos, new_icpos, jp1pos);
            }
        }

        //! Returns the string depth of node v.
        /*!
         * \param v A valid node of a cst_sct3.
         * \return The string depth of node v.
         * \par Time complexity
         *     \f$ \Order{1} \f$ for non-leaves and \f$\Order{t_{SA}}\f$ for leaves
         */
        size_type depth(const node_type& v)const {
            if (v.i == v.j) {
                return size()-m_csa[v.i];
            } else if (v == root()) {
                return 0;
            } else {
                size_type kpos, ckpos;
                size_type l = get_first_l_index(v, kpos, ckpos);
                return m_lcp[l];
            }
        }

        //! Returns the node depth of node v
        /*!
         *  \param v A valid node of a cst_sct3.
         *  \return The node depth of node v.
         *	\par Time complexity
         *		\f$ \Order{z} \f$, where \f$z\f$ is the resulting node depth.
         */
        // TODO: can be implemented in O(1) with o(n) space. See Jansson, Sadakane, Sung, SODA 2007, "Ultra-succinct Representation of Ordered Trees"
        size_type node_depth(node_type v)const {
            size_type d = 0;
            while (v != root()) {
                ++d;
                v = parent(v);
            }
            return d;
        }

        //! Compute the suffix link of node v.
        /*!
         * \param v A valid node of a cst_sct3.
         * \return The suffix link of node v.
         * \par Time complexity
         *      \f$ \Order{ \rrenclose } \f$
         */
        node_type sl(const node_type& v)const {
            if (v == root())
                return root();
            // get interval with first char deleted
            size_type i	 = m_csa.psi[v.i];
            if (is_leaf(v)) {
                if (v.i==0 and v.j==0) // if( v.l==1 )
                    return root();
                else
                    return ith_leaf(i+1);
            }
            size_type j	 = m_csa.psi[v.j];
            assert(i < j);
            size_type min_index = rmq(i+1, j); // rmq
            size_type min_index_pos 	= m_bp_support.select(min_index+1);
            size_type min_index_cpos 	= m_bp_support.find_close(min_index_pos);
            if (min_index_cpos >= m_bp.size() - m_sigma) { // if lcp[min_index]==0 => return root
                return root();
            }
            size_type new_j = nsv(min_index, min_index_pos)-1;
            size_type new_ipos, new_icpos;
            size_type new_i = psv(min_index, min_index_pos, min_index_cpos, new_ipos, new_icpos);
            size_type jp1pos = m_bp.size();
            if (new_j < size()-1) {
                jp1pos = m_bp_support.select(new_j+2);
            }
            return node_type(new_i, new_j, new_ipos, new_icpos, jp1pos);
        }


        //! Compute the Weiner link of node v and character c.
        /*
         *  \param v A valid not of a cst_sct3.
         *  \param c The character which should be prepended to the string of the current node.
         *	\return root() if the Weiner link of (v, c) does not exist, otherwise the Weiner link is returned.
         *  \par Time complexity
         *		\f$ \Order{ t_{rank\_bwt} } \f$
         *
         */
        node_type wl(const node_type& v, const unsigned char c) const {
            size_type c_left	= m_csa.rank_bwt(v.i, c);
            size_type c_right	= m_csa.rank_bwt(v.j+1, c);
            if (c_left == c_right)  // there exists no Weiner link
                return root();
            if (c_left+1 == c_right)
                return ith_leaf(m_csa.C[m_csa.char2comp[c]] + c_left + 1);
            else {
                size_type left	= m_csa.C[m_csa.char2comp[c]] + c_left;
                size_type right	= m_csa.C[m_csa.char2comp[c]] + c_right - 1;
                assert(left < right);

                size_type ipos = m_bp_support.select(left+1);
                size_type jp1pos = m_bp.size();
                if (right < size()-1) {
                    jp1pos = m_bp_support.select(right+2);
                }
                return node_type(left, right, ipos,
                                 m_bp_support.find_close(ipos), jp1pos);
            }
        }

        //! Computes the suffix number of a leaf node v.
        /*! \param v A valid leaf node of a cst_sct3.
         *  \return The suffix array value corresponding to the leaf node v.
         *  \par Time complexity
         *		\f$ \Order{ \saaccess } \f$
         */
        size_type sn(const node_type& v)const {
            assert(is_leaf(v));
            return m_csa[v.i];
        }

        //! Computes a unique identification number for a node of the suffx tree in the range [0..nodes()-1]
        /*!
         *	\param v A valid node of a cst_sct3.
         *  \return A unique identification number for the node v in the range [0..nodes()-1]
         *  \par Time complexity
         *		\f$ \Order{1} \f$
         */
        size_type id(const node_type& v)const {
<<<<<<< HEAD
            if (is_leaf(v)) { // return i in the range from 0..csa.size()-1
                return v.i;
            }
            size_type clpos; // closing parentheses of the l-index
            if (v.cipos > v.jp1pos) { // corresponds to m_lcp[i] <= m_lcp[j+1]
                clpos 	= v.jp1pos-1;
            } else { // corresponds to m_lcp[i] > m_lcp[j+1]
                clpos	= v.cipos-1;
            }
            assert(m_bp[clpos]==0);
            size_type r0clpos = clpos-m_bp_support.rank(clpos);

            return size()+m_first_child_rank(r0clpos);
=======
            if (is_leaf(v)) { // return id in the range from 0..csa.size()-1
                return v.i;
            }
            size_type ckpos; // closing parentheses of the l-index
            if (v.cipos > v.jp1pos) { // corresponds to m_lcp[i] <= m_lcp[j+1]
                ckpos 	= v.jp1pos-1;
            } else { // corresponds to m_lcp[i] > m_lcp[j+1]
                ckpos	= v.cipos-1;
            }
            assert(m_bp[ckpos]==0);
            size_type r0ckpos = ckpos-m_bp_support.rank(ckpos); // determine the rank of the closing parenthesis
            return size()+m_first_child_rank(r0ckpos);
        }

        //! Computes the node for such that id(v)=id.
        /*!
         *	\param id An id in the range [0..nodes()-1].
         *  \return A node v of the CST such that id(v)=id.
         *  \par Time complexity
         *		\f$ \Order{1} \f$ for leaves and \f$ \Order{\log size()} \f$ for inner nodes
         *  \sa id(node_type v)
         */
        node_type inv_id(size_type id) {
            if (id < size()) {  // the corresponding node is a leaf
                return ith_leaf(id+1);
            } else { // the corresponding node is a inner node
                // (1) get index of the closing parenthesis in m_first_child
                size_type r0ckpos = 0;
                {
                    //binary search for the position of the (id-size()+1)-th set bit in
                    id = id-size()+1;
                    size_type lb = 0, rb = m_bp.size(); // lb inclusive, rb exclusive
                    // invariant: arg(lb) < id, arg(rb) >= id
                    while (rb-lb > 1) {
                        size_type mid = lb + (rb-lb)/2;
                        size_type arg = m_first_child_rank(mid); // ones in the prefix [0..mid-1]
                        if (arg < id) {
                            lb = mid;
                        } else { // arg >= id
                            rb = mid;
                        }
                    }
                    r0ckpos = lb;
                }
                // (2) determine position clpos of the r0clpos-th closing parentheses in the parentheses sequence
                size_type ckpos = 0;
                {
                    // binary search for the position of the (r0ckpos+1)-th closing parenthesis
                    size_type lb = 0, rb = m_bp.size(); // lb inclusive, rb exclusive
                    // invariant: arg(lb) < r0ckpos+1,  arg(rb) >= r0ckpos+1
                    while (rb-lb > 1) {
                        size_type mid = lb + (rb-lb)/2;
                        size_type arg = mid - m_bp_support.rank(mid-1);  // zeros in the prefix [0..mid-1]
                        if (arg < r0ckpos+1) {
                            lb = mid;
                        } else { // arg >= x
                            rb = mid;
                        }
                    }
                    ckpos = lb;
                }
//				if ( m_bp[ckpos] ){
//					std::cerr<<"m_bp[ckpos] should be zero! id=" << id << std::endl;
//					std::cerr<<"r0ckpos="<<r0ckpos<<" rank_0(ckpos)="<< ckpos - m_bp_support.rank(ckpos-1)  << std::endl;
//				}
                if (ckpos == m_bp.size()-1) {
                    return root();
                }
                if (m_bp[ckpos+1]) {  // jp1pos < cipos
//					std::cout<<"case1"<<std::endl;
                    size_type jp1pos= ckpos+1;
                    size_type j 	= m_bp_support.rank(jp1pos-1)-1;
                    size_type kpos  = m_bp_support.find_open(ckpos);
                    size_type ipos	= m_bp_support.enclose(kpos);
                    size_type cipos = m_bp_support.find_close(ipos);
                    size_type i		= m_bp_support.rank(ipos-1);
                    return node_type(i, j, ipos, cipos, jp1pos);
                } else { //
//					std::cout<<"case2"<<std::endl;
                    size_type cipos = ckpos+1;
                    size_type ipos  = m_bp_support.find_open(cipos);
                    size_type i     = m_bp_support.rank(ipos-1);
                    size_type j     = nsv(i, ipos)-1;
                    size_type jp1pos= m_bp.size();
                    if (j != size()-1) {
                        jp1pos = m_bp_support.select(j+2);
                    }
                    return node_type(i, j, ipos, cipos, jp1pos);
                }
            }
>>>>>>> 94fcd236
        }

        //! Get the number of nodes of the suffix tree.
        size_type nodes()const {
            return m_nodes;
        }

        //! Get the node in the suffix tree which corresponds to the lcp-interval [lb..rb]
        /* \param lb Left bound of the lcp-interval [lb..rb] (inclusive).
         * \param rb Right bound of the lcp-interval [lb..rb] (inclusive).
         * \param l  Depth of the lcp-interval.
         *\ return The node in the suffix tree corresponding lcp-interval [lb..rb]
         */
        node_type node(size_type lb, size_type rb, size_type l=0) const {
            size_type ipos = m_bp_support.select(lb+1);
            size_type jp1pos;
            if (rb == size()-1) {
                jp1pos = m_bp.size();
            } else {
                jp1pos = m_bp_support.select(rb+2);
            }
            return node_type(lb, rb, ipos, m_bp_support.find_close(ipos), jp1pos);
        }

        //! Maps an index i to the position in TLCP where LCP[i] can be found
        /*!
         * \param i The index in the LCP array
         * \return The corresponding position in the TLCP array
         */
        size_type tlcp_idx(size_type i) const {
            size_type ipos 	= m_bp_support.select(i+1);
            size_type cipos = m_bp_support.find_close(ipos);
            return m_first_child_rank.rank(((ipos+cipos-1)>>1)-i);
        }

#ifdef MEM_INFO
        //! Print some infos about the size of the compressed suffix tree
        void mem_info(std::string label="")const {
            if (label=="")
                label = "cst";
            size_type bytes = util::get_size_in_bytes(*this);
            std::cout << "list(label = \""<<label<<"\", size = "<< bytes/(1024.0*1024.0) <<"\n,";
            csa.mem_info("csa");
            std::cout<<",";
            lcp.mem_info("lcp");
            std::cout<<",list(label = \"nav\", size = "<<
                     (util::get_size_in_bytes(bp)+
                      util::get_size_in_bytes(bp_support)+
                      util::get_size_in_bytes(m_first_child)) / (1024.0*1024.0)
                     <<", ";
            bp.mem_info("bp");
            std::cout<<",";
            bp_support.mem_info("bp_support");
            std::cout<<",";
            m_first_child.mem_info("first_visit");
            std::cout<<",";
            m_first_child_rank.mem_info("first_visit_rank");
            std::cout << ") )\n";
        }
#endif
        /* @} */

};

// == template functions ==


template<class Csa, class Lcp, class Bp_support, class Rank_support>
template<uint8_t int_width, class size_type_class, uint8_t int_width_1, class size_type_class_1, uint8_t int_width_2, class size_type_class_2>
cst_sct3<Csa, Lcp, Bp_support, Rank_support>::cst_sct3(const std::string& csa_file_name,
        int_vector_file_buffer<int_width, size_type_class>& lcp_buf,
        int_vector_file_buffer<int_width_1, size_type_class_1>& sa_buf,
        int_vector_file_buffer<int_width_2, size_type_class_2>& isa_buf,
        std::string dir="./",
        bool build_only_bps=false
                                                      ):csa(m_csa), lcp(m_lcp), bp(m_bp), bp_support(m_bp_support), first_child_bv(m_first_child), first_child_rank(m_first_child_rank)
{
    std::string id =  util::to_string(util::get_pid())+"_"+util::to_string(util::get_id()).c_str();

    write_R_output("cst", "construct BPS", "begin", 1, 0);
    m_nodes = algorithm::construct_supercartesian_tree_bp_succinct_and_first_child(lcp_buf, m_bp, m_first_child) + m_bp.size()/2;
    write_R_output("cst", "construct BPS", "end", 1, 0);

    if (!build_only_bps) {
        util::load_from_file(m_csa, csa_file_name.c_str());

        write_R_output("cst", "construct CLCP", "begin", 1, 0);
        construct_lcp(m_lcp, *this, lcp_buf, isa_buf);
        write_R_output("cst", "construct CLCP", "end", 1, 0);
    }
    write_R_output("cst", "construct BPSS", "begin", 1, 0);
    m_bp_support = Bp_support(&m_bp);
    m_first_child_rank.init(&m_first_child);
    write_R_output("cst", "construct BPSS", "end", 1, 0);
    m_sigma = degree(root());
}


template<class Csa, class Lcp, class Bp_support, class Rank_support>
cst_sct3<Csa, Lcp, Bp_support, Rank_support>::cst_sct3(tMSS& file_map, const std::string& dir, const std::string& id, bool build_only_bps = false):csa(m_csa), lcp(m_lcp), bp(m_bp), bp_support(m_bp_support), first_child_bv(m_first_child), first_child_rank(m_first_child_rank)
{
    construct(file_map, dir, id, build_only_bps);
}


template<class Csa, class Lcp, class Bp_support, class Rank_support>
void cst_sct3<Csa, Lcp, Bp_support, Rank_support>::construct(tMSS& file_map, const std::string& dir, const std::string& id, bool build_only_bps = false)
{
    write_R_output("cst", "construct BPS", "begin", 1, 0);
    int_vector_file_buffer<> lcp_buf(file_map["lcp"].c_str());
    m_nodes = algorithm::construct_supercartesian_tree_bp_succinct_and_first_child(lcp_buf, m_bp, m_first_child) + m_bp.size()/2;
    write_R_output("cst", "construct BPS", "end", 1, 0);
    write_R_output("cst", "construct BPSS", "begin", 1, 0);
    m_bp_support = Bp_support(&m_bp);
    m_first_child_rank.init(&m_first_child);
    write_R_output("cst", "construct BPSS", "end", 1, 0);

    if (!build_only_bps) {
        write_R_output("cst", "construct CLCP", "begin", 1, 0);
        construct_lcp(m_lcp, *this, file_map, dir, id);
        write_R_output("cst", "construct CLCP", "end", 1, 0);
    }
    if (!build_only_bps) {
        util::load_from_file(m_csa, file_map["csa"].c_str());
    }
    m_sigma = degree(root());
}

template<class Csa, class Lcp, class Bp_support, class Rank_support>
typename cst_sct3<Csa, Lcp, Bp_support, Rank_support>::size_type cst_sct3<Csa, Lcp, Bp_support, Rank_support>::serialize(std::ostream& out) const
{
    size_type written_bytes = 0;
    written_bytes += m_csa.serialize(out);
    written_bytes += m_lcp.serialize(out);
    written_bytes += m_bp.serialize(out);
    written_bytes += m_bp_support.serialize(out);
    written_bytes += m_first_child.serialize(out);
    written_bytes += m_first_child_rank.serialize(out);
    out.write((char*) &m_sigma, sizeof(m_sigma));
    written_bytes += sizeof(m_sigma);
    out.write((char*) &m_nodes, sizeof(m_nodes));
    written_bytes += sizeof(m_nodes);
    return written_bytes;
}

template<class Csa, class Lcp, class Bp_support, class Rank_support>
void cst_sct3<Csa, Lcp, Bp_support, Rank_support>::load(std::istream& in)
{
    m_csa.load(in);
    load_lcp(m_lcp, in, *this);
    m_bp.load(in);
    m_bp_support.load(in, &m_bp);
    m_first_child.load(in);
    m_first_child_rank.load(in, &m_first_child);
    in.read((char*) &m_sigma, sizeof(m_sigma));
    in.read((char*) &m_nodes, sizeof(m_nodes));
#ifdef SDSL_DEBUG
    assert(algorithm::check_bp_support(m_bp, m_bp_support));
    std::cerr<<"checked bp_support"<<std::endl;
#endif
}

template<class Csa, class Lcp, class Bp_support, class Rank_support>
cst_sct3<Csa, Lcp, Bp_support, Rank_support>& cst_sct3<Csa, Lcp, Bp_support, Rank_support>::operator=(const cst_sct3& cst)
{
    if (this != &cst) {
        copy(cst);
    }
    return *this;
}





} // end namespace sdsl


#endif<|MERGE_RESOLUTION|>--- conflicted
+++ resolved
@@ -49,16 +49,6 @@
 
 struct cst_tag; // forward declaration
 
-<<<<<<< HEAD
-template<class Int = int_vector<>::size_type /*size_t*/>
-struct bp_interval
-{
-    Int i; 	//!< The left border of the lcp-interval \f$\ell-[left..right]\f$.
-    Int j;	//!< The right border of the lcp-interval \f$\ell-[left..right]\f$.
-    Int ipos;  // position of the i+1th opening parenthesis in the balanced parenthese sequence
-    Int cipos; // positon of the matching closing parenthesis of the i+1th openeing parenthesis in the balanced parentheses sequence
-    Int jp1pos; // position of the j+2th opening parentheis in the balanced parentheses sequence
-=======
 template<class Int = int_vector<>::size_type>
 struct bp_interval {
     Int i; 	//!< The left border of the lcp-interval \f$\ell-[left..right]\f$.
@@ -66,7 +56,6 @@
     Int ipos;  // position of the i+1th opening parenthesis in the balanced parentheses sequence
     Int cipos; // position of the matching closing parenthesis of the i+1th opening parenthesis in the balanced parentheses sequence
     Int jp1pos; // position of the j+2th opening parenthesis in the balanced parentheses sequence
->>>>>>> 94fcd236
 
     //! Constructor
     /*!
@@ -89,11 +78,7 @@
     }
 
     //! Inequality operator.
-<<<<<<< HEAD
-    /*! Two lcp-intervals are not equal if and only if not all their corresponding memeber variables have the same values.
-=======
     /*! Two lcp-intervals are not equal if and only if not all their corresponding member variables have the same values.
->>>>>>> 94fcd236
       */
     bool operator!=(const bp_interval& interval)const {
         return !(*this==interval);
@@ -142,15 +127,11 @@
  *  "Algorithms on Strings, Trees, and Sequences" of Dan Gusfield.
  *  @ingroup cst
  */
-<<<<<<< HEAD
-template<class Csa = csa_wt<>, class Lcp = lcp_support_tree<lcp_wt<> >, class Bp_support = bp_support_sada<>, class Rank_support = rank_support_v5<> >
-=======
 template<class Csa = csa_wt<>,                        // CSA type
          class Lcp = lcp_support_tree<lcp_wt<> >,     // LCP type
          class Bp_support = bp_support_sada<>,        // for the balanced parentheses
          class Rank_support = rank_support_v5<>       // for the 'first child' bit_vector
          >
->>>>>>> 94fcd236
 class cst_sct3
 {
     public:
@@ -376,12 +357,8 @@
         /* @{ */
 
         //! Default Constructor
-<<<<<<< HEAD
-        cst_sct3(): csa(m_csa), lcp(m_lcp), bp(m_bp), bp_support(m_bp_support), first_child_bv(m_first_child), first_child_rank(m_first_child_rank) {}
-=======
         cst_sct3(): csa(m_csa), lcp(m_lcp), bp(m_bp), bp_support(m_bp_support), first_child_bv(m_first_child),
             first_child_rank(m_first_child_rank) {}
->>>>>>> 94fcd236
 
         // Constructor for the cst_sct3 taking a string for that the compressed suffix tree should be calculated.
         /*
@@ -406,12 +383,8 @@
          *  \par Time complexity
          *       \f$ \Order{n} \f$, where \f$n=\f$cst_sct3.size()
          */
-<<<<<<< HEAD
-        cst_sct3(const cst_sct3& cst):csa(m_csa),lcp(m_lcp),bp(m_bp),bp_support(m_bp_support),first_child_bv(m_first_child), first_child_rank(m_first_child_rank) {
-=======
         cst_sct3(const cst_sct3& cst):csa(m_csa),lcp(m_lcp),bp(m_bp),bp_support(m_bp_support),first_child_bv(m_first_child),
             first_child_rank(m_first_child_rank) {
->>>>>>> 94fcd236
             copy(cst);
         }
 
@@ -1061,21 +1034,6 @@
          *		\f$ \Order{1} \f$
          */
         size_type id(const node_type& v)const {
-<<<<<<< HEAD
-            if (is_leaf(v)) { // return i in the range from 0..csa.size()-1
-                return v.i;
-            }
-            size_type clpos; // closing parentheses of the l-index
-            if (v.cipos > v.jp1pos) { // corresponds to m_lcp[i] <= m_lcp[j+1]
-                clpos 	= v.jp1pos-1;
-            } else { // corresponds to m_lcp[i] > m_lcp[j+1]
-                clpos	= v.cipos-1;
-            }
-            assert(m_bp[clpos]==0);
-            size_type r0clpos = clpos-m_bp_support.rank(clpos);
-
-            return size()+m_first_child_rank(r0clpos);
-=======
             if (is_leaf(v)) { // return id in the range from 0..csa.size()-1
                 return v.i;
             }
@@ -1166,7 +1124,6 @@
                     return node_type(i, j, ipos, cipos, jp1pos);
                 }
             }
->>>>>>> 94fcd236
         }
 
         //! Get the number of nodes of the suffix tree.
