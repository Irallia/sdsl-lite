--- conflicted
+++ resolved
@@ -238,39 +238,32 @@
 private:
 	// Calculates how many symbols c are in the prefix [0..i-1] of the BWT of the original text.
 	/*
-         *  \param i The exclusive index of the prefix range [0..i-1], so \f$i\in [0..size()]\f$.
-         *  \param c The symbol to count the occurrences in the prefix.
-         *    \returns The number of occurrences of symbol c in the prefix [0..i-1] of the BWT.
-         *  \par Time complexity
-         *        \f$ \Order{\log |\Sigma|} \f$
-         */
-<<<<<<< HEAD
-	size_type rank_bwt(size_type i, const char_type c) const { return m_wavelet_tree.rank(i, c); }
-
-	// Calculates the position of the i-th c in the BWT of the original text.
-	/*
-=======
-        size_type
-        rank_bwt(size_type i, const char_type c)const
-        {
-            return m_wavelet_tree.rank(i, c);
-        }
-
-        std::array<size_type,2>
-        rank_bwt(std::array<size_type,2> ij, const char_type c)const
-        {
-            return {rank_bwt(ij[0], c), rank_bwt(ij[1],c)};
-        }
-
-        // Calculates the position of the i-th c in the BWT of the original text.
-        /*
->>>>>>> e0145d9d
-         *  \param i The i-th occurrence. \f$i\in [1..rank(size(),c)]\f$.
-         *  \param c Symbol c.
-         *    \returns The position of the i-th c in the BWT or size() if c does occur less then i times.
-         *  \par Time complexity
-         *        \f$ \Order{t_{\Psi}} \f$
-         */
+     *  \param i The exclusive index of the prefix range [0..i-1], so \f$i\in [0..size()]\f$.
+     *  \param c The symbol to count the occurrences in the prefix.
+     *    \returns The number of occurrences of symbol c in the prefix [0..i-1] of the BWT.
+     *  \par Time complexity
+     *        \f$ \Order{\log |\Sigma|} \f$
+     */
+    size_type
+    rank_bwt(size_type i, const char_type c)const
+    {
+        return m_wavelet_tree.rank(i, c);
+    }
+
+    std::array<size_type,2>
+    rank_bwt(std::array<size_type,2> ij, const char_type c)const
+    {
+        return {rank_bwt(ij[0], c), rank_bwt(ij[1],c)};
+    }
+
+    // Calculates the position of the i-th c in the BWT of the original text.
+    /*
+     *  \param i The i-th occurrence. \f$i\in [1..rank(size(),c)]\f$.
+     *  \param c Symbol c.
+     *    \returns The position of the i-th c in the BWT or size() if c does occur less then i times.
+     *  \par Time complexity
+     *        \f$ \Order{t_{\Psi}} \f$
+     */
 	size_type select_bwt(size_type i, const char_type c) const
 	{
 		assert(i > 0);
