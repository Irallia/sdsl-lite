--- conflicted
+++ resolved
@@ -21,67 +21,6 @@
 #ifndef INCLUDED_SDSL_SUFFIX_TREES
 #define INCLUDED_SDSL_SUFFIX_TREES
 
-<<<<<<< HEAD
-=======
-#include "sdsl_concepts.hpp"
-#include "suffix_arrays.hpp"
-#include "suffix_tree_algorithm.hpp"
-#include "construct.hpp"
-#include "util.hpp"
-#include <iostream>
-#include <cmath>
-#include <set>
-
-using std::cout;
-using std::endl;
-
-namespace sdsl
-{
-
-// Gets ISA[SA[idx]+d]
-// d = depth of the character 0 = first position
-template<class t_csa>
-typename t_csa::size_type get_char_pos(typename t_csa::size_type idx, typename t_csa::size_type d, const t_csa& csa)
-{
-    if (d == 0)
-        return idx;
-    // if we have to apply \f$LF\f$ or \f$\Phi\f$ more
-    // than 2*d times to calc csa(csa[idx]+d), we opt to
-    // apply \f$ \Phi \f$ d times
-    if (csa.sa_sample_dens + csa.isa_sample_dens > 2*d+2) {
-        for (typename t_csa::size_type i=0; i < d; ++i)
-            idx = csa.psi[idx];
-        return idx;
-    }
-    return csa.isa[csa[idx] + d];
-}
-
-
-// has_id<X>::value is true if class X has
-// implement method id
-// Adapted solution from jrok's proposal:
-// http://stackoverflow.com/questions/87372/check-if-a-class-has-a-member-function-of-a-given-signature
-template<typename t_wt>
-struct has_id {
-    template<typename T>
-    static constexpr auto check(T*)
-    -> typename
-    std::is_same<
-    decltype(std::declval<T>().id(
-                 std::declval<typename T::node_type&>()
-             )),
-             typename T::size_type>::type {return std::true_type();}
-             template<typename>
-    static constexpr std::false_type check(...) {return std::false_type();}
-    typedef decltype(check<t_wt>(nullptr)) type;
-    static constexpr bool value = type::value;
-};
-
-
-
-}
-
->>>>>>> 68f23a2a
 /** \defgroup cst Compressed Suffix Trees (CST)
  *   This group contains data structures for compressed suffix trees. The following methods are supported:
  *    - root()
@@ -98,6 +37,4 @@
 #include "cst_sada.hpp"
 #include "cst_fully.hpp"
 
-
-
 #endif