--- conflicted
+++ resolved
@@ -16,37 +16,18 @@
 /*!
  * \param C An array of size 256, which contains for each character the number of occurrences in rac[0..size-1]
  */
-<<<<<<< HEAD
-template<class t_rac>
-void calculate_character_occurences(int_vector_buffer<8>& text, const int_vector_size_type size, t_rac& C)
-{
-    if (text.size() < size) {
-        throw std::logic_error("calculate_character_occurrences: stream size is smaller than size!");
-        return;
-    }
-    for (int_vector_size_type i=0; i < size; ++i) {
-        ++C[text[i]];
-=======
 template<class t_file_buffer,class t_rac>
 void calculate_character_occurences(t_file_buffer& text, const int_vector_size_type size, t_rac& C)
 {
     C = t_rac();
-    text.reset();
-    if (text.int_vector_size < size) {
+    if (text.size() < size) {
         throw std::logic_error("calculate_character_occurrences: stream size is smaller than size!");
         return;
     }
-    for (int_vector_size_type i=0, r_sum=0, r = text.load_next_block(); r_sum < size;) {
-        if (r_sum + r > size) {  // read not more than size chars in the next loop
-            r = size-r_sum;
-        }
-        for (; i < r_sum+r; ++i) {
-            uint64_t c = text[i-r_sum];
-            if (c >= C.size()) { C.resize(c+1, 0); }
-            ++C[c];
-        }
-        r_sum += r; r = text.load_next_block();
->>>>>>> ed185bf5
+    for (int_vector_size_type i=0; i < size; ++i) {
+        uint64_t c = text[i];
+        if (c >= C.size()) { C.resize(c+1, 0); }
+        ++C[c];
     }
 }
 
