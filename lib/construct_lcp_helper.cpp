// Copyright (c) 2016, the SDSL Project Authors.  All rights reserved.
// Please see the AUTHORS file for details.  Use of this source code is governed
// by a BSD license that can be found in the LICENSE file.
#include "sdsl/construct_lcp_helper.hpp"
#include "sdsl/int_vector.hpp"
#include <algorithm>

namespace sdsl {

//! Merges a partial LCP array into the LCP array on disk.
/*!
 * \param partial_lcp		Vector containing LCP values for all indexes \f$i\f$ with
 *                      	index_done[i] == 0. Let x=partail_lcp[rank(index_done, i, 0)];
 *                      	LCP[i]=x if x!=0 and index_done[i] == 0
 * \param lcp_file			Path to the LCP array on disk.
 * \param index_done		Entry index_done[i] indicates if LCP[i] is already calculated.
 * \param max_lcp_value 	Maximum known LCP value
 * \param lcp_value_offset	Largest LCP value in lcp_file
 */
void insert_lcp_values(int_vector<>& partial_lcp,
					   bit_vector&   index_done,
					   std::string   lcp_file,
					   uint64_t		 max_lcp_value,
					   uint64_t		 lcp_value_offset)
{
	std::string						tmp_lcp_file = lcp_file + "_TMP";
	const uint64_t					buffer_size  = 1000000; // has to be a multiple of 64
	typedef int_vector<>::size_type size_type;
	int_vector_buffer<> lcp_buffer(lcp_file, std::ios::in, buffer_size); // open lcp_file
	uint64_t			n = lcp_buffer.size();

<<<<<<< HEAD
    // open tmp_lcp_file
    uint8_t int_width = bits::hi(max_lcp_value)+1;
    int_vector_buffer<> out_buf(tmp_lcp_file, std::ios::out, buffer_size, int_width);		// Output buffer
    // Write values into buffer
    for (size_type i=0, calc_idx=0; i < n; ++i) {
        if (index_done[i]) {   // If value was already calculated
            out_buf[i] = lcp_buffer[i]; // Copy value
        } else {
            if (partial_lcp[calc_idx]) {   // If value was calculated now
                // Insert value
                out_buf[i] = partial_lcp[calc_idx]+lcp_value_offset;
                index_done[i] = true;
            }
            ++calc_idx;
        }
    }
    lcp_buffer.close();
    out_buf.close();
    // Close file and replace old file with new one
    sdsl::rename(tmp_lcp_file, lcp_file);
=======
	// open tmp_lcp_file
	uint8_t				int_width = bits::hi(max_lcp_value - 1) + 1;
	int_vector_buffer<> out_buf(
	tmp_lcp_file, std::ios::out, buffer_size, int_width); // Output buffer
	// Write values into buffer
	for (size_type i = 0, calc_idx = 0; i < n; ++i) {
		if (index_done[i]) {			// If value was already calculated
			out_buf[i] = lcp_buffer[i]; // Copy value
		} else {
			if (partial_lcp[calc_idx]) { // If value was calculated now
				// Insert value
				out_buf[i]	= partial_lcp[calc_idx] + lcp_value_offset;
				index_done[i] = true;
			}
			++calc_idx;
		}
	}
	// Close file and replace old file with new one
	out_buf.close();
	sdsl::rename(tmp_lcp_file, lcp_file);
>>>>>>> 49ed6430
}

buffered_char_queue::buffered_char_queue()
	: m_widx(0), m_ridx(0), m_sync(true), m_disk_buffered_blocks(0), m_c('?'), m_rb(0), m_wb(0)
{
}

void buffered_char_queue::init(const std::string& dir, char c)
{
	m_c			= c;
	m_file_name = dir + "buffered_char_queue_" + util::to_string(util::pid());
	//		m_stream.rdbuf()->pubsetbuf(0, 0);
}

buffered_char_queue::~buffered_char_queue()
{
	m_stream.close();
	sdsl::remove(m_file_name);
}

void buffered_char_queue::push_back(uint8_t x)
{
	m_write_buf[m_widx] = x;
	if (m_sync) {
		m_read_buf[m_widx] = x;
	}
	++m_widx;
	if (m_widx == m_buffer_size) {
		if (!m_sync) { // if not sync, write block to disk
			if (!m_stream.is_open()) {
				m_stream.open(m_file_name,
							  std::ios::in | std::ios::out | std::ios::binary | std::ios::trunc);
			}
			m_stream.seekp(m_buffer_size * (m_wb++), std::ios::beg);
			m_stream.write((char*)m_write_buf, m_buffer_size);
			++m_disk_buffered_blocks;
		}
		m_sync = 0;
		m_widx = 0;
	}
}

uint8_t buffered_char_queue::pop_front()
{
	uint8_t x = m_read_buf[m_ridx];
	++m_ridx;
	if (m_ridx == m_buffer_size) {
		if (m_disk_buffered_blocks > 0) {
			m_stream.seekg(m_buffer_size * (m_rb++), std::ios::beg);
			m_stream.read((char*)m_read_buf, m_buffer_size);
			--m_disk_buffered_blocks;
		} else { // m_disk_buffered_blocks == 0
			m_sync = 1;
			memcpy(m_read_buf, m_write_buf, m_widx + 1);
		}
		m_ridx = 0;
	}
	return x;
}

void lcp_info(cache_config& config)
{
	typedef int_vector<>::size_type size_type;
	int_vector_buffer<>				lcp_buf(cache_file_name(conf::KEY_LCP, config));
	size_type						n = lcp_buf.size();

	size_type max_lcp = 0;
	size_type sum_lcp = 0;
	for (size_type i = 0; i < n; ++i) {
		if (lcp_buf[i] > max_lcp) max_lcp = lcp_buf[i];
		sum_lcp += lcp_buf[i];
	}
	std::cout << "# max lcp = " << max_lcp << std::endl;
	std::cout << "# sum lcp = " << sum_lcp << std::endl;
	std::cout << "# avg lcp = " << sum_lcp / (double)n << std::endl;
}

} // end namespace sdsl<|MERGE_RESOLUTION|>--- conflicted
+++ resolved
@@ -29,7 +29,6 @@
 	int_vector_buffer<> lcp_buffer(lcp_file, std::ios::in, buffer_size); // open lcp_file
 	uint64_t			n = lcp_buffer.size();
 
-<<<<<<< HEAD
     // open tmp_lcp_file
     uint8_t int_width = bits::hi(max_lcp_value)+1;
     int_vector_buffer<> out_buf(tmp_lcp_file, std::ios::out, buffer_size, int_width);		// Output buffer
@@ -50,28 +49,6 @@
     out_buf.close();
     // Close file and replace old file with new one
     sdsl::rename(tmp_lcp_file, lcp_file);
-=======
-	// open tmp_lcp_file
-	uint8_t				int_width = bits::hi(max_lcp_value - 1) + 1;
-	int_vector_buffer<> out_buf(
-	tmp_lcp_file, std::ios::out, buffer_size, int_width); // Output buffer
-	// Write values into buffer
-	for (size_type i = 0, calc_idx = 0; i < n; ++i) {
-		if (index_done[i]) {			// If value was already calculated
-			out_buf[i] = lcp_buffer[i]; // Copy value
-		} else {
-			if (partial_lcp[calc_idx]) { // If value was calculated now
-				// Insert value
-				out_buf[i]	= partial_lcp[calc_idx] + lcp_value_offset;
-				index_done[i] = true;
-			}
-			++calc_idx;
-		}
-	}
-	// Close file and replace old file with new one
-	out_buf.close();
-	sdsl::rename(tmp_lcp_file, lcp_file);
->>>>>>> 49ed6430
 }
 
 buffered_char_queue::buffered_char_queue()
